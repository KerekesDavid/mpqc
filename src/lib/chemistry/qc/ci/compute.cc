--- conflicted
+++ resolved
@@ -10,11 +10,7 @@
 
 #include "mpqc/ci/integrals.hpp"
 #include "mpqc/ci/full/ci.hpp"
-<<<<<<< HEAD
-//#include "mpqc/ci/restricted.hpp"
-=======
 #include "mpqc/ci/restricted/ci.hpp"
->>>>>>> 7fa21bbf
 #include "mpqc/ci/direct.hpp"
 #include "mpqc/utility/string.hpp"
 
@@ -128,13 +124,8 @@
   std::vector<double> E;
 
   if (config.rank > 0) {
-<<<<<<< HEAD
-      //mpqc::ci::RestrictedCI ci(config, comm, file->group());
-      //E = mpqc::ci::direct(ci, h, V);
-=======
       mpqc::ci::RestrictedCI ci(config, comm, file->group());
       E = mpqc::ci::direct(ci, h, V);
->>>>>>> 7fa21bbf
   } else {
       mpqc::ci::FullCI ci(config, comm, file->group());
       E = mpqc::ci::direct(ci, h, V);
