--- conflicted
+++ resolved
@@ -25,7 +25,6 @@
 // The U.S. Government is granted a limited license as per AL 91-7.
 //
 
-<<<<<<< HEAD
 #define EIGEN_NO_AUTOMATIC_RESIZING 0
 #define TIMER_DEPTH 5
 #define timer_change(str, depth) \
@@ -47,8 +46,6 @@
 #define matprint(var, label) //cout << "====== " label " ======" << endl << var << endl
 
 #include <util/misc/sharedptr.h>
-=======
->>>>>>> abe2c4fb
 #include <cfloat>
 #include <cassert>
 #include<chemistry/qc/basis/symmint.h>
@@ -57,7 +54,6 @@
 #include<math/scmat/svd.h>
 #include<chemistry/qc/lcao/fockbuilder.h>
 #include<util/misc/consumableresources.h>
-<<<<<<< HEAD
 #include<Eigen/Dense>
 #include <util/misc/xmlwriter.h>
 
@@ -74,8 +70,6 @@
 typedef std::vector<Eigen::VectorXd> VectorOfVectors;
 
 typedef DecompositionMap::iterator DMap_iter;
-=======
->>>>>>> abe2c4fb
 
 using namespace std;
 using namespace sc;
@@ -1191,8 +1185,9 @@
       ExEnv::out0() << decindent;
       ExEnv::out0() << indent << "Exited Coulomb(DF) matrix evaluator ("
                     << (tim.wall_time("coulomb(DF)") - wall_time_start) << " sec)" << endl;
-
-<<<<<<< HEAD
+      return result;
+    }
+
     RefSCMatrix coulomb_df_local(const Ref<DensityFittingInfo>& df_info,
                                  const RefSymmSCMatrix& P,
                                  const Ref<GaussianBasisSet>& brabs,
@@ -1698,8 +1693,8 @@
       deallocate(P_ptr);
       timer_exit(1);
       tim.exit();
-=======
->>>>>>> abe2c4fb
+      /*****************************************************************************************/ #endif //1}}}
+      /*=======================================================================================*/
       return result;
     }
 
@@ -1966,8 +1961,9 @@
       ExEnv::out0() << decindent;
       ExEnv::out0() << indent << "Exited exchange(DF) matrix evaluator ("
           << (tim.wall_time("exchange(DF)") - wall_time_start) << " sec)" << endl;
-
-<<<<<<< HEAD
+      return result;
+    }
+
     RefSCMatrix exchange_df_local(const Ref<DensityFittingInfo>& df_info,
                             const RefSymmSCMatrix& P,
                             SpinCase1 spin,
@@ -2448,8 +2444,8 @@
       deallocate(coulomb_2c_ints_ptr);
       timer_exit(1);
       tim.exit();
-=======
->>>>>>> abe2c4fb
+      /*****************************************************************************************/ #endif //1}}}
+      /*=======================================================================================*/
       return result;
     }
 
