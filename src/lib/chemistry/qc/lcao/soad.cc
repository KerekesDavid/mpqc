//
// soad.cc
//
// Copyright (C) 2013 Edward Valeev
//
// Author: Edward Valeev <evaleev@vt.edu>
// Maintainer: EV
//
// This file is part of the SC Toolkit.
//
// The SC Toolkit is free software; you can redistribute it and/or modify
// it under the terms of the GNU Library General Public License as published by
// the Free Software Foundation; either version 2, or (at your option)
// any later version.
//
// The SC Toolkit is distributed in the hope that it will be useful,
// but WITHOUT ANY WARRANTY; without even the implied warranty of
// MERCHANTABILITY or FITNESS FOR A PARTICULAR PURPOSE.  See the
// GNU Library General Public License for more details.
//
// You should have received a copy of the GNU Library General Public License
// along with the SC Toolkit; see the file COPYING.LIB.  If not, write to
// the Free Software Foundation, 675 Mass Ave, Cambridge, MA 02139, USA.
//
// The U.S. Government is granted a limited license as per AL 91-7.
//

#ifdef __GNUG__
#pragma implementation
#endif

#include <cassert>
#include <mpqc_config.h>
#include <chemistry/qc/lcao/soad.h>
#include <chemistry/qc/wfn/femo.h>
#include <chemistry/qc/basis/split.h>
#ifdef HAVE_LIBINT2
#include <chemistry/qc/libint2/libint2.h>
#endif
#include <math/scmat/abstract.h>
#include <chemistry/qc/basis/petite.h>

using namespace sc;

ClassDesc
SuperpositionOfAtomicDensities::class_desc_(typeid(SuperpositionOfAtomicDensities),
                     "SuperpositionOfAtomicDensities",
                     1,               // version
                     "public OneBodyWavefunction", // must match parent
                     0,               // change to create<SuperpositionOfAtomicDensities> if this class is DefaultConstructible
                     create<SuperpositionOfAtomicDensities>, // change to 0 if this class is not KeyValConstructible
                     create<SuperpositionOfAtomicDensities>  // change to 0 if this class is not StateInConstructible
                     );

SuperpositionOfAtomicDensities::SuperpositionOfAtomicDensities(const Ref<KeyVal>& kv) : OneBodyWavefunction(kv)
{
  if (molecule()->max_z() > 86) // for Rb-Rn (Z=86) will use WTBS, for H-Kr will use STO-6G
    throw FeatureNotImplemented("SuperpositionOfAtomicDensities only implemented for up to Z=86",
                                __FILE__,__LINE__,this->class_desc());

  relax_ = kv->booleanvalue("relax", KeyValValueboolean(true));
}

SuperpositionOfAtomicDensities::SuperpositionOfAtomicDensities(StateIn& si) : OneBodyWavefunction(si) {
  si.get(relax_);
}

SuperpositionOfAtomicDensities::~SuperpositionOfAtomicDensities() {
  // this may be necessary if this is a templated class
  const bool make_sure_class_desc_initialized = (&class_desc_ != 0);
}

void
SuperpositionOfAtomicDensities::save_data_state(StateOut& so) {
  so.put(relax_);
}

RefSymmSCMatrix sc::SuperpositionOfAtomicDensities::density() {
  if (not density_.computed())
    compute();
  return density_;
}

double sc::SuperpositionOfAtomicDensities::magnetic_moment() const {
  // count unpaired electrons
  const int norbs = occs_.n();
  double magmom = 0.0;
  for(int o=0; o<norbs; ++o)
    if (occs_.get_element(o) == 1.0)
      magmom += 1.0;
  return magmom;
}

int sc::SuperpositionOfAtomicDensities::nelectron() {
  return this->molecule()->total_Z();
}

int sc::SuperpositionOfAtomicDensities::value_implemented() const {
  return 1;
}

void sc::SuperpositionOfAtomicDensities::compute() {

  Ref<Integral> intf = integral()->clone();
  intf->set_storage(integral()->storage_used() + integral()->storage_unused());

    if (not relax_) {
      // get guess AO density in this basis
      // and transform it to SO basis
      RefSymmSCMatrix density_ao =
          SuperpositionOfAtomicDensities::guess_density(basis(),
                                                        intf);
      RefSymmSCMatrix dens = basis_matrixkit()->symmmatrix(so_dimension());
      {
        Ref<PetiteList> pl = integral()->petite_list();
        // copy density_ao into a blocked matrix of the desired dimensions
        RefSymmSCMatrix density_ao_blk = basis_matrixkit()->symmmatrix(
            pl->AO_basisdim());
        density_ao_blk->convert(density_ao);

        dens->assign(0.0);
        dens->accumulate_transform(pl->sotoao(), density_ao_blk);
      }
      if (debug_ > 1)
        dens->print("projected SO density");
      density_ = dens;
    }
    else { // relax_ == true

      // this will take quite a bit of work
      // 0) make minimal basis
      // 1) make a wave function based on a minbasis
      // 2) make a WavefunctionWorld around this wfn; optionally tell it to use density fitting, and such
      // 3) register basis()
      // 4) use world to get a Fock matrix
      // 5) diagonalize
      // 6) repopulate (using FEMO?)

      // make minimal basis
      Ref<GaussianBasisSet> minbasis = SuperpositionOfAtomicDensities::minimal_basis_set(molecule());

      // make a SOAD based on minbasis
      // this is purely for the sake of serving as the leader of the world since
      // this wavefunction's basis() is not the basis in which we will have the density matrix
      Ref<Wavefunction> minbasis_wfn;
      {
        Ref<AssignedKeyVal> akv = new AssignedKeyVal;
        akv->assign("molecule", Ref<DescribedClass>(minbasis->molecule()));
        akv->assign("basis", Ref<DescribedClass>(minbasis));
        akv->assign("relax", false);
        minbasis_wfn = new SuperpositionOfAtomicDensities(akv);
      }

      // make WavefunctionWorld
      Ref<WavefunctionWorld> world;
      {
        Ref<AssignedKeyVal> akv = new AssignedKeyVal;
        akv->assign("wfn", Ref<DescribedClass>(minbasis_wfn));
#ifdef HAVE_LIBINT2
        // only Libint2 can do DF, and DF Basis sets not available for all atoms
        Ref<IntegralLibint2> intf_cast; intf_cast << intf;
        if (intf_cast.nonnull()) {
<<<<<<< HEAD
          // use dz df basis
          Ref<GaussianBasisSet> dfbs;
          {
            Ref<AssignedKeyVal> akv1 = new AssignedKeyVal;
            akv1->assign("molecule", Ref<DescribedClass>(minbasis_wfn->molecule()));
            akv1->assign("name", "Def2-SV(P)/JK");
            dfbs = new GaussianBasisSet(akv1);
=======
          try {
            // use dz df basis
            Ref<GaussianBasisSet> dfbs;
            {
              Ref<AssignedKeyVal> akv1 = new AssignedKeyVal;
              akv1->assign("molecule", Ref<DescribedClass>(minbasis_wfn->molecule()));
              akv1->assign("name", "cc-pVDZ-RI");
              dfbs = new GaussianBasisSet(akv1);
            }
            akv->assign("df_basis", Ref<DescribedClass>(dfbs));
          } catch (...) {
            ExEnv::out0() << "Basis cc-pVDZ-RI not available for some atoms in molecule.  Density fitting will not be used for SuperpositionOfAtomicDensities" << std::endl;
>>>>>>> 234fe1fc
          }
        }
#endif
        akv->assign("df_solver", "cholesky_inv");
        // Better default for diskless systems.  If your starting guess doesn't fit in memory, you've got bigger problems
        akv->assign("store_ints", "mem");
        //akv->assign("store_ints", "mem-posix");
        akv->assign("ints_precision", 1e-5);
        world = new WavefunctionWorld(akv);
      }

      // we have to use 2 (or 3) basis sets here, make sure the world knows about them
      Ref<OrbitalSpaceRegistry> oreg = world->moints_runtime()->factory()->orbital_registry();
      Ref<AOSpaceRegistry> aoreg = world->moints_runtime()->factory()->ao_registry();
      { // register the minimal basis
        std::string aospace_id = new_unique_key(oreg);
        if (aoreg->key_exists(minbasis) == false) {
          Ref<OrbitalSpace> aospace = new AtomicOrbitalSpace(
              aospace_id, "SuperpositionOfAtomicDensities minimal AO basis set",
              minbasis, integral());
          aoreg->add(minbasis, aospace);
          assert(oreg->key_exists(aospace_id) == false);
          // should be ensured by using new_unique_key
          oreg->add(make_keyspace_pair(aospace));
        }
      }
      { // register the full basis
        std::string aospace_id = new_unique_key(oreg);
        if (aoreg->key_exists(basis()) == false) {
          Ref<OrbitalSpace> aospace = new AtomicOrbitalSpace(
              aospace_id, "SuperpositionOfAtomicDensities AO basis set",
              basis(), integral());
          aoreg->add(basis(), aospace);
          assert(oreg->key_exists(aospace_id) == false);
          // should be ensured by using new_unique_key
          oreg->add(make_keyspace_pair(aospace));
        }
      }

      // get guess AO density in the minimal basis and feed it to the world's fock builder
      RefSymmSCMatrix density_ao =
          SuperpositionOfAtomicDensities::guess_minimal_density(minbasis,
                                                                intf);
      density_ao->scale(0.5); // assuming density spin averaged
      // copy density_ao into a blocked matrix of the desired dimensions
      RefSymmSCMatrix density_ao_blk = basis_matrixkit()->symmmatrix(density_ao.dim());
      density_ao_blk->convert(density_ao);
      world->fockbuild_runtime()->set_densities(density_ao_blk, density_ao_blk);

      // now fun part: build the Fock matrix in the given basis with the density expressed in the minimal basis
      Ref<OrbitalSpace> aospace = aoreg->value(basis());
      RefSCMatrix F;
      {
        const std::string fkey = ParsedOneBodyIntKey::key(aospace->id(),aospace->id(),std::string("F"));
        RefSCMatrix Floc = world->fockbuild_runtime()->get(fkey);
        F = Floc.copy();
      }
#if 0
      {
        const std::string jkey = ParsedOneBodyIntKey::key(aospace->id(),aospace->id(),std::string("J"));
        RefSCMatrix J = world->fockbuild_runtime()->get(jkey);
        G = J.copy();
      }
      {
        const std::string kkey = ParsedOneBodyIntKey::key(aospace->id(),aospace->id(),std::string("K"),AnySpinCase1);
        RefSCMatrix K = world->fockbuild_runtime()->get(kkey);
        G.accumulate( -1.0 * K);
      }
#endif
      Ref<SCElementOp> accum_F_op = new SCElementAccumulateSCMatrix(F.pointer());
      RefSymmSCMatrix F_symm = F.kit()->symmmatrix(F.coldim()); F_symm.assign(0.0);
      F_symm.element_op(accum_F_op); F = 0;
      Ref<PetiteList> pl = integral()->petite_list();
      F_symm = pl->to_SO_basis(F_symm);

      // transform to OSO basis and diagonalize the Fock matrix
      RefSCMatrix ortho = so_to_orthog_so();
      RefSymmSCMatrix F_oso(oso_dimension(), basis_matrixkit());
      F_oso.assign(0.0);
      F_oso.accumulate_transform(ortho,F_symm);
      RefDiagSCMatrix evals = F_oso.kit()->diagmatrix(F_oso.dim());
      RefSCMatrix evecs = F_oso.kit()->matrix(F_oso.dim(),F_oso.dim());
      F_oso.diagonalize(evals, evecs);
      eigenvalues_ = evals;  eigenvalues_.computed() = 1;
      oso_eigenvectors_ = evecs;  oso_eigenvectors_.computed() = 1;

      // compute occupations using Hunds
      //                            # electron,       Etol, allow closed-shell?
      HundsFEMOSeeker femoseeker(nelectron(), HundsFEMOSeeker::tolerance, true,
                                 evals, evals);
      Ref<FEMO> femo = femoseeker.result();
      occs_ = evals.clone();

      BlockedDiagSCMatrix *occs_blk =
          require_dynamic_cast<BlockedDiagSCMatrix*>(occs_.pointer(),
              "SuperpositionOfAtomicDensities::compute: val"
              );
      for(int i=0; i<occs_blk->nblocks(); ++i) {
        if (occs_blk->block(i).nonnull()) {
          const int nso_blk = occs_blk->block(i).n();
          const int nalpha = femo->nalpha(i);
          const int nbeta = femo->nbeta(i);
          for(int o=0; o<nso_blk; ++o) {
            double occ = 0.0;
            if (o < nalpha) occ += 1.0;
            if (o < nbeta) occ += 1.0;
            occs_blk->block(i)->set_element(o, occ);
          }
        }
      }

      // transform oso_eigenvector to so_eigenvector
      RefSCMatrix evecs_so = so_to_orthog_so().t() * evecs;

      // form the SO density
      RefSymmSCMatrix density_so = F_oso.kit()->symmmatrix(evecs_so.rowdim());
      density_so.assign(0.0);
      density_so.accumulate_transform(evecs_so, occs_);
      if (debug_ > 1)
        density_so->print("relaxed SO density");
      density_ = density_so;
    }
    density_.computed() = 1;

    // test idempotency of this density and McWeeny-purify if necessary
#if 0
    {
      RefSymmSCMatrix S = overlap(); // in SO basis
      RefSymmSCMatrix R = density_->copy();
      R.scale(0.5);

      // Purify an approximate density matrix so that it meets the requirements
      // of a density matirx mainly that
      // R = R^T
      //  Trace(S.R) = Number of electrons * 0.5
      // All eigenvalues of the matrix are 1.

      ExEnv::out0() << indent << "Purifying SuperpositionOfAtomicDensities\n";

      // This routine is essentially R = 3*R^2 - 2 * R^3 it only converges if R is
      // close enough to the correct answer.
      double rdiff = 0.0;
      do {

        { // compute natural occupation numbers and natural orbitals

          // transform the density into an orthogonal basis
          RefSCMatrix ortho = so_to_orthog_so();

          RefSymmSCMatrix densortho(oso_dimension(), basis_matrixkit());
          densortho.assign(0.0);
          densortho.accumulate_transform(so_to_orthog_so_inverse().t(),R);
          densortho.eigvals().print("natural occupancies");
          //densortho.eigvecs().print("natural orbitals");

        }

        RefSCMatrix RS = R * S;

        /// Peform the actual iteration step.
        RefSCMatrix RSR = RS * R;
        RefSCMatrix Rnew_sq = 3.0 * RSR - 2 * RS * RSR;
        RefSymmSCMatrix Rnew = R.clone();
        Rnew.assign(0.0);
        Rnew.accumulate_symmetric_sum(Rnew_sq);
        Rnew.scale(0.5);

        // norm2 of the lower triangle!
        Ref<SCElementKNorm> norm2_op = new SCElementKNorm(2);
        (Rnew - R).element_op(norm2_op);
        rdiff = norm2_op->result();
        ExEnv::out0() << indent << "res = " << scprintf("%e",rdiff) << std::endl;
        R = Rnew;

      }while(rdiff > 1e-8);

      density_ = 2.0 * R;
    }
#endif
}

void sc::SuperpositionOfAtomicDensities::obsolete() {
  OneBodyWavefunction::obsolete();
}

RefSCMatrix sc::SuperpositionOfAtomicDensities::oso_eigenvectors() {
  if (not relax_) {
    if (!natural_orbitals_.computed()) {
      compute();
      density_.result_noupdate()->scale(-1.0); // little trickeration to avoid recomputation of density in natural_orbitals()
      this->natural_orbitals(); // this will set *negatives* of occupation numbers as eigenvalues to order them properly
      density_.result_noupdate()->scale(-1.0);

      oso_eigenvectors_ = so_to_orthog_so_inverse() * natural_orbitals();
      oso_eigenvectors_.computed() = 1;
      //oso_eigenvectors_->print("SOAD OSO eigenvectors");
    }
  }
  else {
    if (not oso_eigenvectors_.computed())
      compute();
  }

  return oso_eigenvectors_.result_noupdate();
}

RefDiagSCMatrix sc::SuperpositionOfAtomicDensities::eigenvalues() {
  if (not relax_) {
    if (natural_density_.computed() == false) {
      this->oso_eigenvectors();
    }
    return natural_density();
  }
  else {
    if (not eigenvalues_.computed())
      compute();
    return eigenvalues_.result_noupdate();
  }
}

Ref<GaussianBasisSet>
SuperpositionOfAtomicDensities::minimal_basis_set(const Ref<Molecule>& mol) {
  // make mother minimal basis
  Ref<GaussianBasisSet> mother;
  // for some reason on our local linux cluster this breaks
  try {
    Ref<AssignedKeyVal> akv = new AssignedKeyVal;
    akv->assign("molecule", Ref<DescribedClass>(mol));
    // mix STO-6G (for H-Kr) and WTB (for Rb-Rn)
    for (int a = 0; a < mol->natom(); ++a) {
      std::ostringstream oss;
      oss << "basis:" << a;
      const char* keyword = oss.str().c_str();
      if (mol->Z(a) <= 38)
        akv->assign(keyword, "STO-6G");
      else
        akv->assign(keyword, "WTBS");
    }
    mother = new GaussianBasisSet(akv);
  }
  catch(...) {}
  if (mother.null()) {
    try {
      Ref<AssignedKeyVal> akv = new AssignedKeyVal;
      akv->assign("molecule", Ref<DescribedClass>(mol));
      akv->assign("name", "STO-6G");
      mother = new GaussianBasisSet(akv);
    }
    catch (...) {}
  }
  if (mother.null()) {
    try {
      Ref<AssignedKeyVal> akv = new AssignedKeyVal;
      akv->assign("molecule", Ref<DescribedClass>(mol));
      akv->assign("name", "WTBS");
      mother = new GaussianBasisSet(akv);
    }
    catch (...) {}
  }
  if (mother.null())
    throw ProgrammingError("could not construct a minimal basis for SuperpositionOfAtomicDensities",
                           __FILE__, __LINE__);

  // and split (because some integrals need it, and because the logic of atomic aufbau does not tolerate sp shells)
  Ref<AssignedKeyVal> akv1 = new AssignedKeyVal;
  akv1->assign("molecule", Ref<DescribedClass>(mol));
  akv1->assign("basis", Ref<DescribedClass>(mother));
  Ref<GaussianBasisSet> result = new SplitBasisSet(Ref<KeyVal>(akv1));

  return result;
}

RefSymmSCMatrix
SuperpositionOfAtomicDensities::guess_minimal_density(const Ref<GaussianBasisSet>& minimal_basis_set,
                                                      const Ref<Integral>& intf) {

  Ref<Molecule> mol = minimal_basis_set->molecule();
  intf->set_basis(minimal_basis_set);
  Ref<PetiteList> pl = intf->petite_list();
  RefSymmSCMatrix minbasis_density = minimal_basis_set->matrixkit()->symmmatrix(pl->AO_basisdim());

  // populate atomic orbitals with electrons, smear density across partially filled subshells
  minbasis_density.assign(0.0);

  const int ncenters = mol->natom();
  for (int center = 0; center < ncenters; ++center) {
    // using charge() instead of Z() to account for ghost atoms
    // skipping point charges also
    if (mol->charge(center) != 0.0 && not mol->is_Q(center)) {
      const int Z = mol->Z(center);
      int nelectrons = Z;

      std::map<int, std::vector<int> > shell_occs; // maps l -> occupations of subshells (subshell of chemistry = shell of QC),
      // in aufbau order
      int aufbau_l_order[] = { 0, // 1s
        0, // 2s
        1, // 2p
        0, // 3s
        1, // 3p
        0, // 4s
        2, // 3d
        1, // 4p
        0, // 5s
        2, // 4d
        1, // 5p
        0, // 6s
        3, // 4f
        2, // 5d
        1, // 6p
        0, // 7s
        3, // 5f
        2, // 6d
        1 // 7p
        };
      const int aufbau_size = sizeof(aufbau_l_order) / sizeof(int);

      int k = 0;
      while (nelectrons > 0) {
        const int nelectrons_to_subshell = std::min(nelectrons,
                                                    4 * aufbau_l_order[k] + 2);
        shell_occs[aufbau_l_order[k]].push_back(nelectrons_to_subshell);
        nelectrons -= nelectrons_to_subshell;
        ++k;
      }

      // sort shells to groups of l blocks
      // since can't assume that they appear in aufbau or even l order;
      // however we do assume that within same-l set they do appear in aufbau order!
      std::map<int, std::vector<int> > l_to_shells;
      const int nshells = minimal_basis_set->nshell_on_center(center);
      for (int s = 0; s < nshells; s++) {
        const int ss = minimal_basis_set->shell_on_center(center, s);
        // this is a SplitBasisSet, hence Shells have 1 l
        l_to_shells[minimal_basis_set->shell(ss).max_am()].push_back(ss);
      }

      // fill up the density:
      // 1) for each l
      typedef std::map<int, std::vector<int> >::const_iterator citer;
      for (citer i = l_to_shells.begin(); i != l_to_shells.end(); ++i) {
        const int l = i->first;
        const std::vector<int>& shells = i->second;
        // loop over shells
        const int nocc_shells_of_this_l = shell_occs[l].size();
        // if this fails, aufbau produced more occupied shells than in the basis
        // either aufbau algorithm is broken or the basis is broken
        assert(nocc_shells_of_this_l <= shells.size());
        for (int s = 0; s < nocc_shells_of_this_l; ++s) {
          const int nelectrons_in_shell = shell_occs[l].at(s);
          const double nelectrons_per_bf =
              static_cast<double>(nelectrons_in_shell) / (2 * l + 1);

          // place electrons into each function
          const int shell = shells[s];
          const int nbf = minimal_basis_set->shell(shell).nfunction();
          for (int bf = 0; bf < nbf; ++bf) {
            const int ao = minimal_basis_set->shell_to_function(shell) + bf;
            minbasis_density(ao, ao) = nelectrons_per_bf;
          }
        }
      }

    }
  }
  //minbasis_density.print("minimal basis AO guess density");

  return minbasis_density;
}

RefSymmSCMatrix SuperpositionOfAtomicDensities::guess_density(
    const Ref<GaussianBasisSet>& basis,
    const Ref<Integral>& intf) {

  // generate density in minimal basis
  Ref<GaussianBasisSet> minbasis = SuperpositionOfAtomicDensities::minimal_basis_set(basis->molecule());
  RefSymmSCMatrix minbasis_density = SuperpositionOfAtomicDensities::guess_minimal_density(minbasis, intf);

  // make full basis density by projecting minbasis density

  // make Smg = min AO x given AO overlap
  intf->set_basis(minbasis, basis);
  RefSCMatrix Smg(minbasis_density.dim(), basis->basisdim(),
                  basis->matrixkit());
  {
    Ref<SCElementOp> op = new OneBodyIntOp(intf->overlap());
    Smg.assign(0.0);
    Smg.element_op(op);
  }
  //Smg.print("(min|given) AO overlap");

  // compute given AO overlap, and its inverse
  RefSymmSCMatrix Sgg(basis->basisdim(),
                      basis->matrixkit());
  intf->set_basis(basis, basis);
  {
    Ref<SCElementOp> op = new OneBodyIntOp(intf->overlap());
    Sgg.assign(0.0);
    Sgg.element_op(op);
  }
  RefSymmSCMatrix Sgg_inv = Sgg.gi(1e12);

  // P(given) = U^t P(min) U, where U = Smg Sgg^-1
  RefSCMatrix U = Smg * Sgg_inv;
  RefSymmSCMatrix density_ao = minbasis_density.kit()->symmmatrix(basis->basisdim());
  density_ao.assign(0.0);
  density_ao.accumulate_transform(U, minbasis_density, SCMatrix::TransposeTransform);
  //density_ao.print("projected AO density");
  //ExEnv::out0() << indent << "trace of the projected AO density = " << (density_ao * Sgg).trace() << std::endl;

  return density_ao;
}

int sc::SuperpositionOfAtomicDensities::spin_unrestricted() {
  return 0;
}

double sc::SuperpositionOfAtomicDensities::occupation(int irrep,
                                                      int vectornum) {
  if (!eigenvalues_.computed())
    compute();
  RefDiagSCMatrix occs = relax_ ? occs_ : eigenvalues();
  BlockedDiagSCMatrix *occs_blk =
      require_dynamic_cast<BlockedDiagSCMatrix*>(occs.pointer(),
          "OneBodyWavefunction::projected_eigenvalues: val"
          );
  assert(irrep >= 0 && irrep < occs_blk->nblocks());
  double occ = 0.0;
  if (occs_blk->block(irrep).nonnull()) {
    if (vectornum < occs_blk->block(irrep)->n()) {
      occ = occs_blk->block(irrep)->get_element(vectornum);
      if (not relax_) occ *= -1.0; // eigenvalues = -occupancies
    }
  }
  return occ;
}



/////////////////////////////////////////////////////////////////////////////

// Local Variables:
// mode: c++
// c-file-style: "CLJ-CONDENSED"
// End:<|MERGE_RESOLUTION|>--- conflicted
+++ resolved
@@ -160,28 +160,18 @@
         // only Libint2 can do DF, and DF Basis sets not available for all atoms
         Ref<IntegralLibint2> intf_cast; intf_cast << intf;
         if (intf_cast.nonnull()) {
-<<<<<<< HEAD
-          // use dz df basis
-          Ref<GaussianBasisSet> dfbs;
-          {
-            Ref<AssignedKeyVal> akv1 = new AssignedKeyVal;
-            akv1->assign("molecule", Ref<DescribedClass>(minbasis_wfn->molecule()));
-            akv1->assign("name", "Def2-SV(P)/JK");
-            dfbs = new GaussianBasisSet(akv1);
-=======
           try {
             // use dz df basis
             Ref<GaussianBasisSet> dfbs;
             {
               Ref<AssignedKeyVal> akv1 = new AssignedKeyVal;
               akv1->assign("molecule", Ref<DescribedClass>(minbasis_wfn->molecule()));
-              akv1->assign("name", "cc-pVDZ-RI");
+              akv1->assign("name", "Def2-SV(P)/JK");
               dfbs = new GaussianBasisSet(akv1);
             }
             akv->assign("df_basis", Ref<DescribedClass>(dfbs));
           } catch (...) {
             ExEnv::out0() << "Basis cc-pVDZ-RI not available for some atoms in molecule.  Density fitting will not be used for SuperpositionOfAtomicDensities" << std::endl;
->>>>>>> 234fe1fc
           }
         }
 #endif
