//
// df_runtime.h
//
// Copyright (C) 2009 Edward Valeev
//
// Author: Edward Valeev <evaleev@vt.edu>
// Maintainer: EV
//
// This file is part of the SC Toolkit.
//
// The SC Toolkit is free software; you can redistribute it and/or modify
// it under the terms of the GNU Library General Public License as published by
// the Free Software Foundation; either version 2, or (at your option)
// any later version.
//
// The SC Toolkit is distributed in the hope that it will be useful,
// but WITHOUT ANY WARRANTY; without even the implied warranty of
// MERCHANTABILITY or FITNESS FOR A PARTICULAR PURPOSE.  See the
// GNU Library General Public License for more details.
//
// You should have received a copy of the GNU Library General Public License
// along with the SC Toolkit; see the file COPYING.LIB.  If not, write to
// the Free Software Foundation, 675 Mass Ave, Cambridge, MA 02139, USA.
//
// The U.S. Government is granted a limited license as per AL 91-7.
//

#ifndef _mpqc_src_lib_chemistry_qc_df_df_runtime_h
#define _mpqc_src_lib_chemistry_qc_df_df_runtime_h

#include <chemistry/qc/lcao/df.h>
#include <chemistry/qc/lcao/tbint_runtime.h>

namespace sc {

<<<<<<< HEAD
  class DensityFittingRuntimeBase : virtual public SavableState {
    public:

      virtual void obsolete() =0;


  };

  /** Parsed representation of a string key that represents fitting of a product of space1 and space2 into fspace
      Coulomb fitting kernel_key is the default. */
=======
  /** Parsed representation of a string key that represents fitting of a product of space1 and space2 into fspace.
      kernel must be parsable by ParsedTwoBodyOperSetKey. */
>>>>>>> abe2c4fb
  class ParsedDensityFittingKey {
    public:
      ParsedDensityFittingKey(const std::string& key);

      const std::string& key() const { return key_; }
      const std::string& space1() const { return space1_; }
      const std::string& space2() const { return space2_; }
      const std::string& fspace() const { return fspace_; }
      const std::string& kernel() const { return kernel_pkey_.key(); }
      const std::string& kernel_oper() const { return kernel_pkey_.oper(); }
      const std::string& kernel_param() const { return kernel_pkey_.params(); }

      /// computes key from its components
      static std::string key(const std::string& space1,
                             const std::string& space2,
                             const std::string& fspace,
                             const std::string& kernel);

    private:
      std::string key_;
      std::string space1_, space2_, fspace_;
      ParsedTwoBodyOperSetKey kernel_pkey_;
  };

  class DensityFittingParams;

  /**
   *    Smart runtime support for managing DensityFitting objects
   */
  class DensityFittingRuntime : public DensityFittingRuntimeBase {
    public:
      typedef DensityFittingRuntime this_type;
      typedef DistArray4 Result;
      typedef Ref<Result> ResultRef;
      typedef ParsedDensityFittingKey ParsedResultKey;
      typedef DensityFitting::MOIntsRuntime MOIntsRuntime;

      // uses MOIntsRuntime to evaluate integrals
      DensityFittingRuntime(const Ref<MOIntsRuntime>& moints_runtime,
                            const DensityFittingParams* dfparams);
      DensityFittingRuntime(StateIn& si);
      void save_data_state(StateOut& so);

      /// obsoletes this object
      void obsolete();

      /// which density fitting solver will be used to compute?
      const DensityFittingParams* dfparams() const { return dfparams_; }

      /** Returns true if the given DensityFitting is available
        */
      bool exists(const std::string& key) const;

      /** Returns the DistArray4 object corresponding to this key.

          key must be in format recognized by ParsedDensityFittingKey.
          If this key is not known, the DistArray4 object will be created
          and (possibly) computed.
        */
      ResultRef get(const std::string& key);   // non-const: can compute something

      /// returns the runtime used to compute results
      const Ref<MOIntsRuntime>& moints_runtime() const { return moints_runtime_; }

      /// removes all entries that contain this space
      void remove_if(const std::string& space_key);

      /**
       * tries to translate a library basis set label to the corresponding default value for the DF basis
       * @param obs_name orbital basis set name; to be useful must be a canonical library name
       * @param incX optional parameter to raise the cardinal number of the density fitting basis. This may be useful if using density-fitting
       *             slightly outside their intended area of application.
       * @param force_aug optional parameter similar to incX to force inclusion of diffuse components of the density fitting basis
       * @return canonical library name of the default density-fitting basis set; if not able to suggest the default basis, returns an empty string
       */
      static std::string default_dfbs_name(const std::string& obs_name,
                                           int incX = 0,
                                           bool force_aug = false);

    private:
      Ref<MOIntsRuntime> moints_runtime_;
      const DensityFittingParams* dfparams_;

      typedef Registry<std::string, ResultRef, detail::NonsingletonCreationPolicy > ResultRegistry;
      Ref<ResultRegistry> results_;

      // creates the result for a given key
      const ResultRef& create_result(const std::string& key);

      static ClassDesc class_desc_;

  };

  /** DensityFittingParams defines parameters used by DensityFittingRuntime and other runtime components
      to compute density fitting objects.
    */
  class DensityFittingParams : virtual public SavableState {
    public:
    /**
     * @param basis  The GaussianBasisSet object used to fit product densities. There is no default.
     *               @note DensityFittingRuntime does not use this, but other runtime objects may use it
     *               to set the global density fitting basis.
     * @param kernel_key A string describing the kernel_key. It must be parsable by ParsedTwoBodyOperSetKey, or be empty (the default).
     *               @note DensityFittingRuntime does not use this, but other runtime objects may use it to set the global density fitting method.
     * @param solver A string describing the method of solving the density fitting equations. This is used by DensityFittingRuntime
     *               to produce density fitting objects.
     */
      DensityFittingParams(const Ref<GaussianBasisSet>& basis,
                           const std::string& kernel = std::string(),
                           const std::string& solver = std::string("cholesky_inv"));
      DensityFittingParams(StateIn&);
      ~DensityFittingParams();
      void save_data_state(StateOut&);

      const Ref<GaussianBasisSet>& basis() const { return basis_; }
      const std::string& kernel_key() const { return kernel_; }
      DensityFitting::SolveMethod solver() const { return solver_; }
<<<<<<< HEAD
      bool local_coulomb() const { return local_coulomb_; }
      bool local_exchange() const { return local_exchange_; }
      bool exact_diag_J() const { return exact_diag_J_; }
      bool exact_diag_K() const { return exact_diag_K_; }
      /// returns the TwoBodyInt::oper_type object that specifies
      /// the type of the operator kernel_key used for fitting the density
      TwoBodyOper::type kernel_otype() const;
      /// returns the IntParams object corresponding to the fitting kernel_key
      std::string intparams_key() const;
=======
>>>>>>> abe2c4fb

      void print(std::ostream& o) const;
    private:
      static ClassDesc class_desc_;

      Ref<GaussianBasisSet> basis_;
      std::string kernel_;
      DensityFitting::SolveMethod solver_;
  };

   inline bool operator==(const DensityFittingParams& A, const DensityFittingParams& B) {
    return A.basis()->equiv(B.basis()) && A.kernel_key() == B.kernel_key() && A.solver() == B.solver();
  }

  /// this class encapsulates objects needed to perform density fitting of a 4-center integral
  struct DensityFittingInfo : virtual public SavableState {
    public:
      typedef DensityFittingInfo this_type;

      DensityFittingInfo(const Ref<DensityFittingParams>& p,
                         const Ref<DensityFittingRuntime>& r) :
                           params_(p), runtime_(r) {}
      DensityFittingInfo(StateIn& si) {
        params_ << SavableState::restore_state(si);
        runtime_ << SavableState::restore_state(si);
      }
      void save_data_state(StateOut& so) {
        SavableState::save_state(params_.pointer(),so);
        SavableState::save_state(runtime_.pointer(),so);
      }

      const Ref<DensityFittingParams>& params() const { return params_; }
      const Ref<DensityFittingRuntime>& runtime() const { return runtime_; }

      /// obsoletes all dependent runtimes
      void obsolete();

    private:
      Ref<DensityFittingParams> params_;
      Ref<DensityFittingRuntime> runtime_;

      static ClassDesc class_desc_;
  };

  inline bool operator==(const DensityFittingInfo& A, const DensityFittingInfo& B) {
    // dfinfo objects are equivalent if they use equivalent params and same runtime object
    return (*A.params() == *B.params()) && A.runtime() == B.runtime();
  }


} // end of namespace sc

#endif // end of header guard


// Local Variables:
// mode: c++
// c-file-style: "CLJ-CONDENSED"
// End:<|MERGE_RESOLUTION|>--- conflicted
+++ resolved
@@ -30,24 +30,14 @@
 
 #include <chemistry/qc/lcao/df.h>
 #include <chemistry/qc/lcao/tbint_runtime.h>
+#include <Eigen/Dense>
+#include <util/misc/sharedptr.h>
+
 
 namespace sc {
 
-<<<<<<< HEAD
-  class DensityFittingRuntimeBase : virtual public SavableState {
-    public:
-
-      virtual void obsolete() =0;
-
-
-  };
-
-  /** Parsed representation of a string key that represents fitting of a product of space1 and space2 into fspace
-      Coulomb fitting kernel_key is the default. */
-=======
   /** Parsed representation of a string key that represents fitting of a product of space1 and space2 into fspace.
       kernel must be parsable by ParsedTwoBodyOperSetKey. */
->>>>>>> abe2c4fb
   class ParsedDensityFittingKey {
     public:
       ParsedDensityFittingKey(const std::string& key);
@@ -77,13 +67,17 @@
   /**
    *    Smart runtime support for managing DensityFitting objects
    */
-  class DensityFittingRuntime : public DensityFittingRuntimeBase {
+  class DensityFittingRuntime : virtual public SavableState {
     public:
       typedef DensityFittingRuntime this_type;
       typedef DistArray4 Result;
       typedef Ref<Result> ResultRef;
       typedef ParsedDensityFittingKey ParsedResultKey;
       typedef DensityFitting::MOIntsRuntime MOIntsRuntime;
+      typedef Eigen::VectorXd CoefResult;
+      typedef std::shared_ptr<Eigen::VectorXd> CoefResultRef;
+      typedef std::pair<int, int> IntPair;
+      typedef std::pair<std::string, IntPair> CoefKey;
 
       // uses MOIntsRuntime to evaluate integrals
       DensityFittingRuntime(const Ref<MOIntsRuntime>& moints_runtime,
@@ -101,6 +95,10 @@
         */
       bool exists(const std::string& key) const;
 
+      /** Returns true if the given coefficient block is available
+        */
+      bool exists(const CoefKey& key) const;
+
       /** Returns the DistArray4 object corresponding to this key.
 
           key must be in format recognized by ParsedDensityFittingKey.
@@ -108,6 +106,12 @@
           and (possibly) computed.
         */
       ResultRef get(const std::string& key);   // non-const: can compute something
+
+      /** Returns the Eigen::MatrixXd (a.k.a. CoefResultRef) object corresponding
+       *  to the CoefKey key given.
+       */
+      const CoefResultRef get(const CoefKey& key);
+      const CoefResultRef get(const std::string& dfkey, int bf1, int bf2){ return get(CoefKey(dfkey, IntPair(bf1, bf2))); }
 
       /// returns the runtime used to compute results
       const Ref<MOIntsRuntime>& moints_runtime() const { return moints_runtime_; }
@@ -133,6 +137,15 @@
 
       typedef Registry<std::string, ResultRef, detail::NonsingletonCreationPolicy > ResultRegistry;
       Ref<ResultRegistry> results_;
+
+      typedef Registry<CoefKey, CoefResultRef, detail::NonsingletonCreationPolicy > CoefRegistry;
+      Ref<CoefRegistry> coef_results_;
+
+      CoefResultRef get_coefficients(const CoefKey& key);
+
+      typedef Eigen::HouseholderQR<Eigen::MatrixXd> Decomposition;
+      typedef std::map<IntPair, std::shared_ptr<Decomposition> > DecompositionMap;
+      DecompositionMap decomps_;
 
       // creates the result for a given key
       const ResultRef& create_result(const std::string& key);
@@ -165,7 +178,6 @@
       const Ref<GaussianBasisSet>& basis() const { return basis_; }
       const std::string& kernel_key() const { return kernel_; }
       DensityFitting::SolveMethod solver() const { return solver_; }
-<<<<<<< HEAD
       bool local_coulomb() const { return local_coulomb_; }
       bool local_exchange() const { return local_exchange_; }
       bool exact_diag_J() const { return exact_diag_J_; }
@@ -175,13 +187,15 @@
       TwoBodyOper::type kernel_otype() const;
       /// returns the IntParams object corresponding to the fitting kernel_key
       std::string intparams_key() const;
-=======
->>>>>>> abe2c4fb
 
       void print(std::ostream& o) const;
     private:
       static ClassDesc class_desc_;
 
+      bool local_coulomb_ = false;
+      bool local_exchange_ = false;
+      bool exact_diag_J_ = false;
+      bool exact_diag_K_ = false;
       Ref<GaussianBasisSet> basis_;
       std::string kernel_;
       DensityFitting::SolveMethod solver_;
