//
// df_runtime.cc
//
// Copyright (C) 2009 Edward Valeev
//
// Author: Edward Valeev <evaleev@vt.edu>
// Maintainer: EV
//
// This file is part of the SC Toolkit.
//
// The SC Toolkit is free software; you can redistribute it and/or modify
// it under the terms of the GNU Library General Public License as published by
// the Free Software Foundation; either version 2, or (at your option)
// any later version.
//
// The SC Toolkit is distributed in the hope that it will be useful,
// but WITHOUT ANY WARRANTY; without even the implied warranty of
// MERCHANTABILITY or FITNESS FOR A PARTICULAR PURPOSE.  See the
// GNU Library General Public License for more details.
//
// You should have received a copy of the GNU Library General Public License
// along with the SC Toolkit; see the file COPYING.LIB.  If not, write to
// the Free Software Foundation, 675 Mass Ave, Cambridge, MA 02139, USA.
//
// The U.S. Government is granted a limited license as per AL 91-7.
//

#include <cassert>
#include <chemistry/qc/lcao/df_runtime.h>
#include <math/optimize/gaussianfit.h>
#include <math/optimize/gaussianfit.timpl.h>
#include <util/misc/consumableresources.h>

using namespace sc;

/////////////////////////////////////////////////////////////////////////////

namespace {
  // pop off str from beginning up to token.
  std::string
  pop_till_token(std::string& str,
                 char token) {
    const size_t next_token_pos = str.find_first_of(token);
    std::string result;
    if (next_token_pos != std::string::npos) {
      result = str.substr(0,next_token_pos);
      str.erase(0,next_token_pos+1);
    }
    else {
      result = str;
      str.clear();
    }
    return result;
  }
}

ParsedDensityFittingKey::ParsedDensityFittingKey(const std::string& key) :
  key_(key)
{
  std::string keycopy(key);

  // pop off the leading '('
  assert(keycopy[0] == '(');
  keycopy.erase(keycopy.begin());
  // get space1
  space1_ = pop_till_token(keycopy,' ');
  // get space2
  space2_ = pop_till_token(keycopy,'|');
  // get rid of the "DF" token
  std::string crap = pop_till_token(keycopy,'(');
  // get kernel
  std::string kernel = pop_till_token(keycopy,')');
  kernel_pkey_ = ParsedTwoBodyOperKey(kernel);
  // get rid of |
  crap = pop_till_token(keycopy,'|');
  // get fspace
  fspace_ = pop_till_token(keycopy,')');

#if 0
  ExEnv::out0() << indent << "ParsedDensityFittingKey::ParsedDensityFittingKey():" << std::endl << incindent;
  ExEnv::out0() << indent << "key = " << key_ << std::endl;
  ExEnv::out0() << indent << "space1 = " << space1_ << std::endl;
  ExEnv::out0() << indent << "space2 = " << space2_ << std::endl;
  ExEnv::out0() << indent << "fspace = " << fspace_ << std::endl;
  ExEnv::out0() << indent << "kernel = " << kernel_pkey_.key() << std::endl;
#endif
}

std::string
ParsedDensityFittingKey::key(const std::string& space1,
                             const std::string& space2,
                             const std::string& fspace,
                             const std::string& kernel)
{
  std::ostringstream oss;
  oss << "(" << space1 << " " << space2 << "|DF(" << kernel << ")|" << fspace << ")";
  return oss.str();
}

/////////////////////////////////////////////////////////////////////////////

ClassDesc
DensityFittingRuntime::class_desc_(typeid(this_type),
                                   "DensityFittingRuntime",
                                   1,
                                   "virtual public SavableState", 0, 0,
                                   create<this_type> );

DensityFittingRuntime::DensityFittingRuntime(const Ref<MOIntsRuntime>& r,
                                             const DensityFittingParams* dfp) :
  moints_runtime_(r),
  dfparams_(dfp),
  results_(ResultRegistry::instance()),
  coef_results_(CoefRegistry::instance()),
  decomps_()
{
}

DensityFittingRuntime::DensityFittingRuntime(StateIn& si)
{
  moints_runtime_ << SavableState::restore_state(si);
  Ref<DensityFittingParams> dfp; dfp << SavableState::restore_state(si);
  dfp->reference();
  dfparams_ = dfp.pointer();

  results_ = ResultRegistry::restore_instance(si);
  coef_results_ = CoefRegistry::restore_instance(si);
}

DensityFittingRuntime::~DensityFittingRuntime(){

}

void
DensityFittingRuntime::save_data_state(StateOut& so)
{
  SavableState::save_state(moints_runtime_.pointer(),so);
  SavableState::save_state(const_cast<DensityFittingParams*>(dfparams_),so);
  ResultRegistry::save_instance(results_,so);
  CoefRegistry::save_instance(coef_results_,so);
}

void
DensityFittingRuntime::obsolete() {
  results_->clear();
  coef_results_->clear();
}

bool
DensityFittingRuntime::exists(const std::string& key) const
{
  return results_->key_exists(key);
}

bool
DensityFittingRuntime::exists(const CoefKey& key) const
{
  return coef_results_->key_exists(key);
}

struct ParsedDensityFittingKeyInvolvesSpace {
    ParsedDensityFittingKeyInvolvesSpace(const std::string& skey) : space_key(skey) {}
    bool operator()(const std::pair<std::string, sc::Ref<sc::DistArray4> >& i) const {
      const ParsedDensityFittingKey pkey(i.first);
      return pkey.space1() == space_key || pkey.space2() == space_key || pkey.fspace() == space_key;
    }
    std::string space_key;
};

void
DensityFittingRuntime::remove_if(const std::string& space_key)
{
  ParsedDensityFittingKeyInvolvesSpace pred(space_key);
  results_->remove_if(pred);
}

DensityFittingRuntime::ResultRef
DensityFittingRuntime::get(const std::string& key)
{
  if (results_->key_exists(key)) {
    return results_->value(key);
  }
  else {  // if not found
    try { ParsedResultKey parsedkey(key); }
    catch (...) {
      std::ostringstream oss;
      oss << "DensityFittingRuntime::get() -- key " << key << " does not match the format";
      throw ProgrammingError(oss.str().c_str(),__FILE__,__LINE__);
    }
    // then create evaluated tform
    const ResultRef& result = create_result(key);
    return result;
  }
  assert(false); // unreachable
}

const DensityFittingRuntime::CoefResultRef
DensityFittingRuntime::get(const CoefKey& key)
{
  if (coef_results_->key_exists(key)) {
    return coef_results_->value(key);
  }
  else {  // if not found
    try { ParsedResultKey parsedkey(key.first); }
    catch (...) {
      std::ostringstream oss;
      oss << "DensityFittingRuntime::get() -- key " << key.first << " does not match the format";
      throw ProgrammingError(oss.str().c_str(),__FILE__,__LINE__);
    }
    const CoefResultRef result = get_coefficients(key);
    return result;
  }
  assert(false); // unreachable
}

//bool
//DensityFittingRuntime::is_local(const std::string& key, int mu){
//  static std::map<const std::string, std::set<int> > local_blocks;
//  if(local_blocks.count(key) != 0){
//    return local_blocks[key].count(mu) != 0;
//  }
//  else{
//    try { ParsedResultKey parsedkey(key); }
//    catch (...) {
//      std::ostringstream oss;
//      oss << "DensityFittingRuntime::get() -- key " << key << " does not match the format";
//      throw ProgrammingError(oss.str().c_str(),__FILE__,__LINE__);
//    }
//    ParsedResultKey pkey(key);
//    const std::string& space1_str = pkey.space1();
//    const std::string& space2_str = pkey.space2();
//    const std::string& fspace_str = pkey.fspace();

//
//    Ref<OrbitalSpaceRegistry> idxreg = this->moints_runtime()->factory()->orbital_registry();
//    Ref<OrbitalSpace> space1 = idxreg->value(space1_str);
//    Ref<OrbitalSpace> space2 = idxreg->value(space2_str);
//    Ref<OrbitalSpace> fspace = idxreg->value(fspace_str);
//    Ref<DistArray4> D4 = make_distarray4(1, 1, space1->rank(), space2->rank(), fspace->rank());

//  }
//}

DensityFittingRuntime::CoefResultRef
DensityFittingRuntime::get_coefficients(const CoefKey& key)
{
  Timer tim("get coefs: " + key.first);
  tim.enter("01 - setup");
  ParsedResultKey pkey(key.first);
  const std::string& space1_str = pkey.space1();
  const std::string& space2_str = pkey.space2();
  const std::string& fspace_str = pkey.fspace();

  Ref<OrbitalSpaceRegistry> idxreg = this->moints_runtime()->factory()->orbital_registry();
  Ref<OrbitalSpace> space1 = idxreg->value(space1_str);
  Ref<OrbitalSpace> space2 = idxreg->value(space2_str);
  Ref<OrbitalSpace> dfspace = idxreg->value(fspace_str);

  Ref<GaussianBasisSet> bs1 = space1->basis();
  Ref<GaussianBasisSet> bs2 = space2->basis();
  Ref<GaussianBasisSet> dfbs = dfspace->basis();

  const Ref<TwoBodyThreeCenterMOIntsRuntime>& int3c_rtime = this->moints_runtime()->runtime_3c();
  const Ref<TwoBodyTwoCenterMOIntsRuntime>& int2c_rtime = this->moints_runtime()->runtime_2c();

  std::string metric_key = pkey.kernel();
  const int bf1 = key.second.first;
  const int bf2 = key.second.second;
  const bool noncoulomb_kernel = (metric_key.find("exp") != std::string::npos);
  assert(metric_key == dfparams()->kernel_key());
  std::string params_key = dfparams()->intparams_key();
  std::string operset_key = noncoulomb_kernel ? "G12'" : "ERI";
  TwoBodyOper::type metric_oper =
      noncoulomb_kernel ? TwoBodyOper::r12_0_g12 : TwoBodyOper::eri;
  unsigned int ints_type_idx = TwoBodyOperSetDescr::instance(
      noncoulomb_kernel ? TwoBodyOperSet::G12NC : TwoBodyOperSet::ERI
  )->opertype(metric_oper);

  //----------------------------------------------------------------------------//

  // Go ahead and compute them all for now.  It will be faster to
  //   compute only the ones we need and save them for later, but
  //   that requires significant infrastructure changes.
  tim.change("02 - (mu nu | M | X) compute");
  const std::string munu_M_X_key = ParsedTwoBodyThreeCenterIntKey::key(space1->id(),
                                                                       dfspace->id(),
                                                                       space2->id(),
                                                                       operset_key, params_key);
  const Ref<TwoBodyThreeCenterMOIntsTransform>& munu_M_X_tform = int3c_rtime->get(munu_M_X_key);
  munu_M_X_tform->compute();
  Ref<DistArray4> munu_M_X = munu_M_X_tform->ints_acc();
  bool is_active = munu_M_X->is_active();
  if(not is_active){
    munu_M_X->activate();
  }

  // Don't require the integrals to be local
  //assert(munu_M_X->is_local(0, bf1));

  // in chemists notation: ( X | metric | Y )
  tim.change("03 - (X | M | Y) compute");
  const std::string metric2c_key = ParsedTwoBodyTwoCenterIntKey::key(
      dfspace->id(),
      dfspace->id(),
      operset_key, params_key
  );
  RefSCMatrix metric_2c_ints = int2c_rtime->get(metric2c_key);

  tim.change("misc");
  // Convenience variables for atom A
  const int ishA = bs1->function_to_shell(bf1);
  const int atomA = bs1->shell_to_center(ishA);
  const int nshA = bs1->nshell_on_center(atomA);
  const int nbfA = bs1->nbasis_on_center(atomA);
  const int shoffA = bs1->shell_on_center(atomA, 0);
  const int bfoffA = bs1->shell_to_function(shoffA);
  const int dfnshA = dfbs->nshell_on_center(atomA);
  const int dfnbfA = dfbs->nbasis_on_center(atomA);
  const int dfshoffA = dfbs->shell_on_center(atomA, 0);
  const int dfbfoffA = dfbs->shell_to_function(dfshoffA);
  const int jshB = bs2->function_to_shell(bf2);
  const int atomB = bs2->shell_to_center(jshB);
  const int nshB = bs2->nshell_on_center(atomB);
  const int nbfB = bs2->nbasis_on_center(atomB);
  const int shoffB = bs2->shell_on_center(atomB, 0);
  const int bfoffB = bs2->shell_to_function(shoffB);
  const int dfnshB = dfbs->nshell_on_center(atomB);
  const int dfnbfB = dfbs->nbasis_on_center(atomB);
  const int dfshoffB = dfbs->shell_on_center(atomB, 0);
  const int dfbfoffB = dfbs->shell_to_function(dfshoffB);
  int dfpart_size = dfnbfA;
  if(atomA != atomB) dfpart_size += dfnbfB;
  IntPair atomAB(atomA, atomB);
  tim.change("04 - decompose");
  if(decomps_.count(atomAB) == 0){
    double* metric_2c_part_ptr = allocate<double>(dfpart_size*dfpart_size);
    double** blockptr = allocate<double*>(dfpart_size);
    //---------------------------------------------------------------//
    // Get the block corresponding to (A|m|A)
    for(int idfpart = 0; idfpart < dfnbfA; ++idfpart) {
      blockptr[idfpart] = &(metric_2c_part_ptr[idfpart * dfpart_size]);
    }
    {
      RefSCMatrix block = metric_2c_ints.get_subblock(
          dfbfoffA, dfbfoffA+dfnbfA-1,
          dfbfoffA, dfbfoffA+dfnbfA-1
      );
      block.convert(blockptr);
    }
    // if atomA == atomB, we're done.  Otherwise,
    if(atomA != atomB){
      // Get the block corresponding to (A|m|B)
      for(int idfpart = 0; idfpart < dfnbfA; ++idfpart) {
        blockptr[idfpart] = &(metric_2c_part_ptr[idfpart * dfpart_size + dfnbfA]);
      }
      {
        RefSCMatrix block = metric_2c_ints.get_subblock(
            dfbfoffA, dfbfoffA+dfnbfA-1,
            dfbfoffB, dfbfoffB+dfnbfB-1
        );
        block.convert(blockptr);
      }
      //---------------------------------------------------------------//
      // Get the block corresponding to (B|m|A)
      for(int idfpart = 0; idfpart < dfnbfB; ++idfpart) {
        blockptr[idfpart] = &(metric_2c_part_ptr[(idfpart+dfnbfA) * dfpart_size]);
      }
      {
        RefSCMatrix block = metric_2c_ints.get_subblock(
            dfbfoffB, dfbfoffB+dfnbfB-1,
            dfbfoffA, dfbfoffA+dfnbfA-1
        );
        block.convert(blockptr);
      }
      //---------------------------------------------------------------//
      // Get the block corresponding to (B|m|B)
      for(int idfpart = 0; idfpart < dfnbfB; ++idfpart) {
        blockptr[idfpart] = &(metric_2c_part_ptr[(idfpart+dfnbfA) * dfpart_size + dfnbfA]);
      }
      {
        RefSCMatrix block = metric_2c_ints.get_subblock(
            dfbfoffB, dfbfoffB+dfnbfB-1,
            dfbfoffB, dfbfoffB+dfnbfB-1
        );
        block.convert(blockptr);
      }
    }
    //-----------------------------------------------------------------//
    Eigen::Map<Eigen::MatrixXd> X_m_Y(metric_2c_part_ptr, dfpart_size, dfpart_size);
    decomps_[atomAB] = std::shared_ptr<Decomposition>(new Decomposition(X_m_Y));
    deallocate(blockptr);
    deallocate(metric_2c_part_ptr);
  }
  tim.change("05 - get (ibf jbf | M | X)");

  // Allocate (ibf jbf | M | X(AB) )
  Eigen::VectorXd ibfjbf_M_X(dfpart_size);
  //----------------------------------------//
  // get (ibf jbf | M | X(A) )
  Eigen::VectorXd ibfjbf_M_X_A(dfnbfA);
  //munu_M_X->retrieve_pair_block(0, bf1, ints_type_idx);
  munu_M_X->retrieve_pair_subblock(
      0, bf1,     // index in unit basis, index in mu
      ints_type_idx,
      bf2,        bf2+1,             // nu start, nu fence
      dfbfoffA,   dfbfoffA + dfnbfA, // X start,  X fence
      ibfjbf_M_X_A.data()
  );
  ibfjbf_M_X.head(dfnbfA) = ibfjbf_M_X_A;
  //----------------------------------------//
  // get (ibf jbf | M | X(B) )
  if(atomA != atomB){
    Eigen::VectorXd ibfjbf_M_X_B(dfnbfB);
    munu_M_X->retrieve_pair_subblock(
        0, bf1,     // index in unit basis, index in mu
        ints_type_idx,
        bf2,        bf2+1,             // nu start, nu fence
        dfbfoffB,   dfbfoffB + dfnbfB, // X start,  X fence
        ibfjbf_M_X_B.data()
    );
    ibfjbf_M_X.tail(dfnbfB) = ibfjbf_M_X_B;
  }
  //munu_M_X->release_pair_block(0, bf1, ints_type_idx);
  //----------------------------------------//
  if(not is_active){
    // Only deactivate it if we activated it ourselves...
    if(munu_M_X->data_persistent()) munu_M_X->deactivate();
  }
  //----------------------------------------//
  // Now solve A * x = b, with A = ( X_(ab) | M | Y_(ab) ) and b = ( ibf jbf | M | Y_(ab) )
  // The result will be dfpart_size rows and 1 column and needs to be stored in the big C
  tim.change("06 - solve");
  CoefResultRef Cpart(new Eigen::VectorXd(dfpart_size));
  *Cpart = decomps_[atomAB]->solve(ibfjbf_M_X);
  coef_results_->add(key, Cpart);
  tim.exit();
  tim.exit();
  return Cpart;
}

#define USE_TRANSFORMED_DF 1
#define ALWAYS_MAKE_AO2_DF 1

const DensityFittingRuntime::ResultRef&
DensityFittingRuntime::create_result(const std::string& key)
{
  // parse the key
  ParsedResultKey pkey(key);
  const std::string& space1_str = pkey.space1();
  const std::string& space2_str = pkey.space2();
  const std::string& fspace_str = pkey.fspace();
  std::string dfkernel_key = pkey.kernel();
  if (dfkernel_key.empty())
    dfkernel_key = TwoBodyOper::to_string(TwoBodyOper::eri);

  // get the spaces and construct the descriptor
  Ref<OrbitalSpaceRegistry> idxreg = this->moints_runtime()->factory()->orbital_registry();
  Ref<OrbitalSpace> space1 = idxreg->value(space1_str);
  Ref<OrbitalSpace> space2 = idxreg->value(space2_str);
  Ref<OrbitalSpace> fspace = idxreg->value(fspace_str);


  //
  // create the result assuming that fits have been already created to allow getting to the target with minimal effort
  // by minimal effort I mean: permutation or transforming one of spaces from AO basis. Thus the procedure is:
  // 1) look for (space2 space1|
  // 2) look for (space1 AO(space2)|, (space2 AO(space1)|, (AO(space1) space2|
  // 3) else construct from scratch
  //   a) make (space_i space_j| where i and j are determined such that space_i is an AO space, if possible
  //      (to make 3-center integrals easier); if space1 and space2 and both AO choose space_i such that
  //      rank(space_i) = min(rank(space1),rank(space2))
  //   b) call itself

  // 1) look for (space2 space1|
  {
    const std::string bkey = ParsedResultKey::key(space2->id(), space1->id(), fspace->id(),
                                                  dfkernel_key);
    if (this->exists(bkey)) {
      Ref<DensityFitting> df = new PermutedDensityFitting(moints_runtime_, dfkernel_key, dfparams_->solver(),
                                                          space1, space2, fspace->basis(),
                                                          this->get(bkey));
      df->compute();
      ResultRef result = df->C();
      results_->add(key,result);
      return results_->value(key);
    }
  }

  Ref<AOSpaceRegistry> aoreg = this->moints_runtime()->factory()->ao_registry();

  // 2) look for existing AO-basis fittings
#if USE_TRANSFORMED_DF
  {
    Ref<OrbitalSpace> space1_ao = aoreg->value( space1->basis() );
    Ref<OrbitalSpace> space2_ao = aoreg->value( space2->basis() );
    const bool space1_is_ao = aoreg->value_exists( space1 );
    const bool space2_is_ao = aoreg->value_exists( space2 );

    // look for (space1 AO(space2)| -> compute (space1 space2| and return
    if (!space2_is_ao) {
      const std::string bkey = ParsedResultKey::key(space1->id(), space2_ao->id(), fspace->id(),
                                                    dfkernel_key);
      if (this->exists(bkey)) {
        Ref<DensityFitting> df = new TransformedDensityFitting(moints_runtime_, dfkernel_key, dfparams_->solver(),
                                                               space1, space2, fspace->basis(),
                                                               this->get(bkey));
        df->compute();
        ResultRef result = df->C();
        results_->add(key,result);
        return results_->value(key);
      }
    }

    // look for (space2 AO(space1)| -> compute (space2 space1| and call itself
    if (!space1_is_ao) {
      const std::string bkey = ParsedResultKey::key(space2->id(), space1_ao->id(), fspace->id(),
                                                    dfkernel_key);
      if (this->exists(bkey)) {
        Ref<DensityFitting> df = new TransformedDensityFitting(moints_runtime_, dfkernel_key, dfparams_->solver(),
                                                               space2, space1, fspace->basis(),
                                                               this->get(bkey));
        const std::string tkey = ParsedResultKey::key(space2->id(), space1->id(), fspace->id(),
                                                      dfkernel_key);
        df->compute();
        ResultRef result = df->C();
        results_->add(tkey,result);
        return this->create_result(key);
      }
    }

    // look for (AO(space1) space2| -> compute (space2 AO(space1)| and call itself
    if (!space1_is_ao) {
      const std::string bkey = ParsedResultKey::key(space1_ao->id(), space2->id(), fspace->id(),
                                                    dfkernel_key);
      if (this->exists(bkey)) {
        Ref<DensityFitting> df = new PermutedDensityFitting(moints_runtime_, dfkernel_key, dfparams_->solver(),
                                                            space2, space1_ao, fspace->basis(),
                                                            this->get(bkey));
        const std::string tkey = ParsedResultKey::key(space2->id(), space1_ao->id(), fspace->id(),
                                                      dfkernel_key);
        df->compute();
        ResultRef result = df->C();
        results_->add(tkey,result);
        return this->create_result(key);
      }
    }

    // look for (AO(space2) space1| -> compute (space1 AO(space2)| and call itself
    if (!space2_is_ao) {
      const std::string bkey = ParsedResultKey::key(space2_ao->id(), space1->id(), fspace->id(),
                                                    dfkernel_key);
      if (this->exists(bkey)) {
        Ref<DensityFitting> df = new PermutedDensityFitting(moints_runtime_, dfkernel_key, dfparams_->solver(),
                                                            space1, space2_ao, fspace->basis(),
                                                            this->get(bkey));
        const std::string tkey = ParsedResultKey::key(space1->id(), space2_ao->id(), fspace->id(),
                                                      dfkernel_key);
        df->compute();
        ResultRef result = df->C();
        results_->add(tkey,result);
        return this->create_result(key);
      }
    }

  }
#endif

  // 3) construct from scratch
  {
#if ALWAYS_MAKE_AO2_DF && USE_TRANSFORMED_DF
    Ref<OrbitalSpace> space1_ao = aoreg->value( space1->basis() );
    Ref<OrbitalSpace> space2_ao = aoreg->value( space2->basis() );
    const bool space1_is_ao = aoreg->value_exists( space1 );
    const bool space2_is_ao = aoreg->value_exists( space2 );
    // if both spaces are MO, compute (AO(space_i) space_j|, (where rank is increased the least) call itself
    if (!space1_is_ao && !space2_is_ao) {
      Ref<OrbitalSpace> mospace, aospace;
      if (space1->rank() * space2_ao->rank() >= space1_ao->rank() * space2->rank()) {
        aospace = space1_ao;
        mospace = space2;
      }
      else {
        aospace = space2_ao;
        mospace = space1;
      }
      const std::string bkey = ParsedResultKey::key(aospace->id(), mospace->id(), fspace->id(),
                                                    dfkernel_key);
      Ref<DensityFitting> df = new DensityFitting(moints_runtime_, dfkernel_key, dfparams_->solver(),
                                                  aospace, mospace, fspace->basis());
      df->compute();
      results_->add(bkey, df->C());
      return this->create_result(key);
    }
    // if space1 is MO and space2 is AO, compute (space2 space_1|, call itself
    if (!space1_is_ao && space2_is_ao) {
      const std::string bkey = ParsedResultKey::key(space2->id(), space1_ao->id(), fspace->id(),
                                                    dfkernel_key);
      Ref<DensityFitting> df = new DensityFitting(moints_runtime_, dfkernel_key, dfparams_->solver(),
                                                  space2, space1_ao, fspace->basis());
      df->compute();
      results_->add(bkey, df->C());
      return this->create_result(key);
    }
#endif
    // otherwise just compute (space1 space2|
    {
      Ref<DensityFitting> df = new DensityFitting(moints_runtime_, dfkernel_key, dfparams_->solver(),
                                                  space1, space2, fspace->basis());
      df->compute();
      ResultRef result = df->C();
      results_->add(key,result);
      return results_->value(key);
    }
  }

  assert(false);  // unreachable
}

std::string
DensityFittingRuntime::default_dfbs_name(const std::string& obs_name, int incX, bool force_aug) {
  int X = 0;
  bool aug = force_aug;
  if (obs_name == "cc-pVDZ-F12")
    X = 3;
  else if (obs_name == "cc-pVTZ-F12")
    X = 4;
  else if (obs_name == "cc-pVQZ-F12")
    X = 5;
  else if (obs_name == "aug-cc-pVDZ")
  { X = 3; aug = true; }
  else if (obs_name == "aug-cc-pVTZ")
  { X = 4; aug = true; }
  else if (obs_name == "aug-cc-pVQZ")
  { X = 5; aug = true; }
  else if (obs_name == "aug-cc-pV5Z")
  { X = 6; aug = true; }

  std::string dfbs_name;
  switch (X) {
    case 2: dfbs_name = "cc-pVDZ-RI"; break;
    case 3: dfbs_name = "cc-pVTZ-RI"; break;
    case 4: dfbs_name = "cc-pVQZ-RI"; break;
    case 5: dfbs_name = "cc-pV5Z-RI"; break;
    case 6: dfbs_name = "cc-pV6Z-RI"; break;
  }
  if (aug && not dfbs_name.empty())
    dfbs_name = std::string("aug-") + dfbs_name;

  return dfbs_name;
}

/////////////////////////////////////////////////////////////////////////////



/////////////////////////////////////////////////////////////////////////////

ClassDesc
DensityFittingParams::class_desc_(typeid(DensityFittingParams),
                     "DensityFittingParams",
                     2,               // version
                     "virtual public SavableState", // must match parent
                     0, 0, create<DensityFittingParams>
                     );

DensityFittingParams::DensityFittingParams(const Ref<GaussianBasisSet>& basis,
                                           const std::string& kernel,
                                           const std::string& solver,
                                           bool local_coulomb,
                                           bool local_exchange,
                                           bool exact_diag_J,
                                           bool exact_diag_K
                                           ) :
                                           basis_(basis),
<<<<<<< HEAD
                                           kernel_(kernel),
                                           kernel_intparams_key_("default"),
                                           local_coulomb_(local_coulomb),
                                           local_exchange_(local_exchange),
                                           exact_diag_J_(exact_diag_J),
                                           exact_diag_K_(exact_diag_K)
=======
                                           kernel_(kernel)
>>>>>>> 302be483
{
  if (solver == "cholesky_inv")
    solver_ = DensityFitting::SolveMethod_InverseCholesky;
  else if (solver == "cholesky")
    solver_ = DensityFitting::SolveMethod_Cholesky;
  else if (solver == "cholesky_refine")
    solver_ = DensityFitting::SolveMethod_RefinedCholesky;
  else if (solver == "bunchkaufman_inv")
    solver_ = DensityFitting::SolveMethod_InverseBunchKaufman;
  else if (solver == "bunchkaufman")
      solver_ = DensityFitting::SolveMethod_BunchKaufman;
  else if (solver == "bunchkaufman_refine")
      solver_ = DensityFitting::SolveMethod_RefinedBunchKaufman;
  else if (solver == "householder")
      solver_ = DensityFitting::SolveMethod_HouseholderQR;
  else if (solver == "householder_colpiv")
      solver_ = DensityFitting::SolveMethod_ColPivHouseholderQR;
  else if (solver == "householder_fullpiv")
      solver_ = DensityFitting::SolveMethod_FullPivHouseholderQR;
  else
    throw ProgrammingError("invalid solver", __FILE__, __LINE__, class_desc());

  if (not kernel_.empty()) { // throw if not valid kernel
    ParsedTwoBodyOperKey kernel_pkey(kernel_);
    TwoBodyOperSet::type kernel_oper = TwoBodyOperSet::to_type(kernel_pkey.oper());
    Ref<IntParams> kernel_params = ParamsRegistry::instance()->value(kernel_pkey.params());
  }
}

DensityFittingParams::DensityFittingParams(StateIn& si) : SavableState(si) {
  basis_ << SavableState::restore_state(si);
  si.get(kernel_);
  int s; si.get(s); solver_ = static_cast<DensityFitting::SolveMethod>(s);
  si.get(local_coulomb_);
  si.get(local_exchange_);
}

DensityFittingParams::~DensityFittingParams() {
}

void
DensityFittingParams::save_data_state(StateOut& so) {
  SavableState::save_state(basis_.pointer(), so);
  so.put(kernel_);
  so.put((int)solver_);
  so.put(local_coulomb_);
  so.put(local_exchange_);
}

void
DensityFittingParams::print(std::ostream& o) const {
  o << indent << "Density-Fitting Parameters:" << std::endl;
  o << incindent;
    o << indent << "basis set:" << std::endl;
    o << incindent;
      basis_->print(o);
    o << decindent;
    if(local_coulomb_) o << "strongly local fitting active in coulomb operator" << std::endl;
    if(local_exchange_) o << "strongly local fitting active in exchange operator" << std::endl;
    o << indent << "kernel = " << kernel_ << std::endl;
    o << indent << "solver = ";
    switch(solver_) {
      case DensityFitting::SolveMethod_InverseBunchKaufman:  o << "Bunch-Kaufman (inverse)"; break;
      case DensityFitting::SolveMethod_BunchKaufman:         o << "Bunch-Kaufman"; break;
      case DensityFitting::SolveMethod_RefinedBunchKaufman:  o << "Bunch-Kaufman (refine)"; break;
      case DensityFitting::SolveMethod_InverseCholesky:      o << "Cholesky (inverse)"; break;
      case DensityFitting::SolveMethod_Cholesky:             o << "Cholesky"; break;
      case DensityFitting::SolveMethod_RefinedCholesky:      o << "Cholesky (refine)"; break;
      case DensityFitting::SolveMethod_HouseholderQR:        o << "HouseholderQR"; break;
      case DensityFitting::SolveMethod_ColPivHouseholderQR:  o << "ColPivHouseholderQR"; break;
      case DensityFitting::SolveMethod_FullPivHouseholderQR: o << "FullPivHouseholderQR"; break;
      default: assert(false); // unreachable
    }
    o << std::endl;
  o << decindent;
}

/////////////////////////////////////////////////////////////////////////////

ClassDesc
DensityFittingInfo::class_desc_(typeid(this_type),
                                "DensityFittingInfo",
                                1,
                                "virtual public SavableState", 0, 0,
                                create<this_type> );

void
DensityFittingInfo::obsolete() {
  runtime()->obsolete();
  runtime()->moints_runtime()->runtime_2c()->obsolete();
  runtime()->moints_runtime()->runtime_3c()->obsolete();
  runtime()->moints_runtime()->runtime_2c_inv()->clear();
}

/////////////////////////////////////////////////////////////////////////////

// Local Variables:
// mode: c++
// c-file-style: "CLJ-CONDENSED"
// End:<|MERGE_RESOLUTION|>--- conflicted
+++ resolved
@@ -672,16 +672,12 @@
                                            bool exact_diag_K
                                            ) :
                                            basis_(basis),
-<<<<<<< HEAD
                                            kernel_(kernel),
                                            kernel_intparams_key_("default"),
                                            local_coulomb_(local_coulomb),
                                            local_exchange_(local_exchange),
                                            exact_diag_J_(exact_diag_J),
                                            exact_diag_K_(exact_diag_K)
-=======
-                                           kernel_(kernel)
->>>>>>> 302be483
 {
   if (solver == "cholesky_inv")
     solver_ = DensityFitting::SolveMethod_InverseCholesky;
