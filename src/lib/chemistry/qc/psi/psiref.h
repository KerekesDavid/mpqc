//
// psiref.h
//
// Copyright (C) 2009 Edward Valeev
//
// Author: Edward Valeev <evaleev@vt.edu>
// Maintainer: EV
//
// This file is part of the SC Toolkit.
//
// The SC Toolkit is free software; you can redistribute it and/or modify
// it under the terms of the GNU Library General Public License as published by
// the Free Software Foundation; either version 2, or (at your option)
// any later version.
//
// The SC Toolkit is distributed in the hope that it will be useful,
// but WITHOUT ANY WARRANTY; without even the implied warranty of
// MERCHANTABILITY or FITNESS FOR A PARTICULAR PURPOSE.  See the
// GNU Library General Public License for more details.
//
// You should have received a copy of the GNU Library General Public License
// along with the SC Toolkit; see the file COPYING.LIB.  If not, write to
// the Free Software Foundation, 675 Mass Ave, Cambridge, MA 02139, USA.
//
// The U.S. Government is granted a limited license as per AL 91-7.
//

#ifndef _mpqc_src_lib_chemistry_qc_psi_psiref_h
#define _mpqc_src_lib_chemistry_qc_psi_psiref_h

#include <chemistry/qc/mbptr12/ref.h>
#include <chemistry/qc/psi/psiwfn.h>
#include <chemistry/qc/psi/psici.h>

namespace sc {

  /// RefWavefunction specialization initialized with a PsiSCF wave function
  class PsiSCF_RefWavefunction : public RefWavefunction {
    public:
      /// construct from a PsiSCF object
      /// @param world The WavefunctionWorld in which this objects lives.
      /// @param scf The PsiSCF object that specifies the orbitals
      /// @param spin_restricted If false and obwfn is a PsiHSOSHF object,
      ///        will use semicanonical orbitals. The value of this parameter will be ignored for closed-shell
      ///        and spin-unrestricted open-shell references.
      /// @param nfzc The number of lowest-energy occupied orbitals to be kept inactive
      /// @param nfzv The number of highest-energy unoccupied orbitals to be kept inactive
      /// @param vir_space The space describing the unoccupied orbitals. Default is 0, which
      ///        means use unoccupied orbitals from obwfn.
      ///
      /// N.B. This will feed the FockBuildRuntime in world with the density matrices from obwfn!
      PsiSCF_RefWavefunction(const Ref<WavefunctionWorld>& world,
                               const Ref<PsiSCF>& scf,
                               bool spin_restricted = true,
                               unsigned int nfzc = 0,
                               unsigned int nfzv = 0,
                               Ref<OrbitalSpace> vir_space = 0);
      PsiSCF_RefWavefunction(StateIn&);
      ~PsiSCF_RefWavefunction();
      void save_data_state(StateOut&);
      const Ref<PsiSCF>& scf() const { return scf_; }
      const Ref<OrbitalSpace>& vir_space() const { return vir_space_; }
      const Ref<GaussianBasisSet>& uocc_basis() const {
        if (vir_space_.nonnull()) return vir_space_->basis();
        else return this->basis();
      }

      double energy() { return scf()->energy(); }
      double actual_value_accuracy () const { return scf()->actual_value_accuracy(); }
      double desired_value_accuracy() const { return scf()->desired_value_accuracy(); }
      bool spin_polarized() const { return scf_->spin_polarized(); }
      bool spin_restricted() const { return spin_restricted_; }
      int dk() const { return 0; }
      Ref<GaussianBasisSet> momentum_basis() const { return 0; }
      RefSymmSCMatrix core_hamiltonian_for_basis(const Ref<GaussianBasisSet> &basis,
                                                 const Ref<GaussianBasisSet> &p_basis);
      unsigned int nfzc() const { return nfzc_; }
      unsigned int nfzv() const { return nfzv_; }
      RefSymmSCMatrix ordm(SpinCase1 spin) const;
      Ref<DensityFittingInfo> dfinfo() const;
    private:
      Ref<PsiSCF> scf_;
      Ref<OrbitalSpace> vir_space_;
      bool spin_restricted_;
      unsigned int nfzc_;
      unsigned int nfzv_;
      void init_spaces();
      void init_spaces_restricted();
      void init_spaces_unrestricted();
      void _set_desired_value_accuracy(double eps) { scf_->set_desired_value_accuracy(eps); }
  };

  /// RefWavefunction specialization for a general restricted-active-space multiconfiguration wave function
  class PsiRASCI_RefWavefunction : public RefWavefunction {
    public:
      /// construct from a PsiRASCI object
      /// @param world The WavefunctionWorld in which this objects lives.
      /// @param wfn The PsiRASCI object that specifies the general CI wavefunction
      /// @param spin_restricted If false and wfn is an open-shell wavefunction (wfn->spin_polarized() == true),
      ///        will use semicanonical orbitals. The value of this parameter will be ignored for closed-shell
      ///        wfn.
      /// @param nfzc The number of lowest-energy occupied orbitals to be kept inactive
      /// @param nfzv The number of highest-energy unoccupied orbitals to be kept inactive
      /// @param omit_uocc If true, omit all unoccupied orbitals (i.e. make the unoccupied space empty). N.B. This is
      ///                  not the same as "freezing" the unoccupieds.
      ///
      /// N.B. This will feed the FockBuildRuntime in world with the density matrices from wfn!
      PsiRASCI_RefWavefunction(const Ref<WavefunctionWorld>& world,
                               const Ref<PsiRASCI>& wfn,
                               bool spin_restricted = true,
                               unsigned int nfzc = 0,
                               unsigned int nfzv = 0,
                               bool omit_uocc = false);
      PsiRASCI_RefWavefunction(StateIn&);
      ~PsiRASCI_RefWavefunction();
      void save_data_state(StateOut&);
      const Ref<PsiRASCI>& wfn() const { return wfn_; }

      double energy() { return wfn()->energy(); }
      double actual_value_accuracy () const { return wfn()->actual_value_accuracy(); }
      double desired_value_accuracy() const { return wfn()->desired_value_accuracy(); }
      bool spin_polarized() const { return wfn_->spin_polarized(); }
      bool spin_restricted() const { return spin_restricted_; }
      int dk() const { return 0; }
      Ref<GaussianBasisSet> momentum_basis() const { return 0; }
      RefSymmSCMatrix core_hamiltonian_for_basis(const Ref<GaussianBasisSet> &basis,
                                                 const Ref<GaussianBasisSet> &p_basis);
      unsigned int nfzc() const { return nfzc_; }
      unsigned int nfzv() const { return nfzv_; }
      bool omit_uocc() const { return omit_uocc_; }
      RefSymmSCMatrix ordm(SpinCase1 spin) const;
<<<<<<< HEAD
      RefSymmSCMatrix orig_ordm_orbs_sb(SpinCase1 spin) const;
=======
      RefSymmSCMatrix ordm_orbs_sb(SpinCase1 spin) const;
      Ref<DensityFittingInfo> dfinfo() const;
>>>>>>> 655b9d4e
    private:
      Ref<PsiRASCI> wfn_;
      bool spin_restricted_;
      unsigned int nfzc_;
      unsigned int nfzv_;
      bool omit_uocc_;
      void init_spaces();
      void _set_desired_value_accuracy(double eps) { wfn_->set_desired_value_accuracy(eps); }
  };

} // end of namespace sc

#endif // end of header guard


// Local Variables:
// mode: c++
// c-file-style: "CLJ-CONDENSED"
// End:<|MERGE_RESOLUTION|>--- conflicted
+++ resolved
@@ -129,12 +129,8 @@
       unsigned int nfzv() const { return nfzv_; }
       bool omit_uocc() const { return omit_uocc_; }
       RefSymmSCMatrix ordm(SpinCase1 spin) const;
-<<<<<<< HEAD
       RefSymmSCMatrix orig_ordm_orbs_sb(SpinCase1 spin) const;
-=======
-      RefSymmSCMatrix ordm_orbs_sb(SpinCase1 spin) const;
       Ref<DensityFittingInfo> dfinfo() const;
->>>>>>> 655b9d4e
     private:
       Ref<PsiRASCI> wfn_;
       bool spin_restricted_;
