--- conflicted
+++ resolved
@@ -190,18 +190,15 @@
     /// Return the space of active unoccupied (virtual) MOs of the given spin
     const Ref<OrbitalSpace>& uocc_act(SpinCase1 spin = AnySpinCase1) const;
 
-<<<<<<< HEAD
     // 'original' orbs_sb: without transformation to the screened orbital space
     const Ref<OrbitalSpace>& orig_orbs_sb(SpinCase1 spin = AnySpinCase1) const;
 
     double& occ_thres() {return occ_thres_;}
     Ref<PopulatedOrbitalSpace> & get_poporbspace(SpinCase1 spin = Alpha) {return spinspaces_[spin];}
     Ref<PopulatedOrbitalSpace>& get_screened_poporbspace(SpinCase1 spin = Alpha) {return screened_spinspaces_[spin];}
-
-=======
     /// which DensityFittingRuntime used to compute this reference wave function
     virtual Ref<DensityFittingInfo> dfinfo() const =0;
->>>>>>> 655b9d4e
+
 
     private:
     Ref<WavefunctionWorld> world_;   // who owns this?
@@ -416,7 +413,6 @@
       Ref<DensityFittingInfo> dfinfo() const;
   };
 
-
   /// This factory produces the RefWavefunction that corresponds to the type of ref object
   struct RefWavefunctionFactory {
       static Ref<RefWavefunction>
