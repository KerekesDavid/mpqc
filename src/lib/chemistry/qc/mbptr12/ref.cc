--- conflicted
+++ resolved
@@ -645,10 +645,7 @@
     RefWavefunction* this_nonconst = const_cast<RefWavefunction*>(this);
     // make sure it's computed first
     const double e = this_nonconst->energy();
-<<<<<<< HEAD
     this_nonconst->init_spaces();//should pay great attention to this!
-=======
-    this_nonconst->init_spaces();
 
     // make sure that FockBuildRuntime uses same density fitting info as this reference
     // currently, if this-> has non-null dfinfo (i.e. uses density fitting) it does not use same WavefunctionWorld as other wave functions
@@ -660,7 +657,6 @@
                                                               this->class_desc());
     world_->fockbuild_runtime()->dfinfo(this->dfinfo());
 
->>>>>>> 655b9d4e
     // make sure that FockBuildRuntime uses same densities as the reference wavefunction
     if(force_average_AB_rdm1_ == false) // the densites are in AO basis
         world_->fockbuild_runtime()->set_densities(this->ordm(Alpha), this->ordm(Beta));//her computes ordm
