//
// pt2r12.cc
//
// Copyright (C) 2009 Edward Valeev
//
// Author: Edward Valeev <evaleev@vt.edu>
// Maintainer: EV
//
// This file is part of the SC Toolkit.
//
// The SC Toolkit is free software; you can redistribute it and/or modify
// it under the terms of the GNU Library General Public License as published by
// the Free Software Foundation; either version 2, or (at your option)
// any later version.
//
// The SC Toolkit is distributed in the hope that it will be useful,
// but WITHOUT ANY WARRANTY; without even the implied warranty of
// MERCHANTABILITY or FITNESS FOR A PARTICULAR PURPOSE.  See the
// GNU Library General Public License for more details.
//
// You should have received a copy of the GNU Library General Public License
// along with the SC Toolkit; see the file COPYING.LIB.  If not, write to
// the Free Software Foundation, 675 Mass Ave, Cambridge, MA 02139, USA.
//
// The U.S. Government is granted a limited license as per AL 91-7.
//

#include <fstream>
#include <numeric>
#include <cassert>
#include <chemistry/qc/mbptr12/pt2r12.h>
#include <util/misc/print.h>
#include <chemistry/qc/wfn/orbitalspace_utils.h>
#include <math/scmat/local.h>
#include <math/scmat/svd.h>
#include <chemistry/qc/mbptr12/compute_tbint_tensor.h>
#include <chemistry/qc/mbptr12/creator.h>
#include <chemistry/qc/mbptr12/container.h>



#if defined(HAVE_MPQC3_RUNTIME)
#  include <TiledArray/algebra/conjgrad.h>
#endif

using namespace std;
using namespace sc;

#include <chemistry/qc/mbptr12/pt2r12_utils.h>

static ClassDesc PT2R12_cd(typeid(PT2R12),"PT2R12",
                           1,"public Wavefunction",
                           0,
                           create<PT2R12>,
                           create<PT2R12>);

PT2R12::PT2R12(const Ref<KeyVal> &keyval) : Wavefunction(keyval), B_(), X_(), V_()
{
  ///* comment out the following to test cabs singles correction
  string nfzc_str = keyval->stringvalue("nfzc",KeyValValuestring("0"));
  if (nfzc_str == "auto")  nfzc_ = molecule()->n_core_electrons()/2;
  else if (nfzc_str == "no" || nfzc_str == "false") nfzc_ = 0;
  else nfzc_ = atoi(nfzc_str.c_str());

  pt2_correction_ = keyval->booleanvalue("pt2_correction", KeyValValueboolean(true));
  omit_uocc_ = keyval->booleanvalue("omit_uocc", KeyValValueboolean(false));
  cabs_singles_ = keyval->booleanvalue("cabs_singles", KeyValValueboolean(false));
  cabs_singles_h0_ = keyval->stringvalue("cabs_singles_h0", KeyValValuestring(string("dyall_1")));
  cabs_singles_coupling_ = keyval->booleanvalue("cabs_singles_coupling", KeyValValueboolean(true));
#if defined(HAVE_MPQC3_RUNTIME)
  use_mpqc3_ = keyval->booleanvalue("use_mpqc3",KeyValValueboolean(true));
#endif
  rotate_core_ = keyval->booleanvalue("rotate_core", KeyValValueboolean(true));

  rdm2_ = require_dynamic_cast<SpinFreeRDM<Two>*>(
        keyval->describedclassvalue("rdm2").pointer(),
        "PT2R12::PT2R12\n"
        );
  if (rdm2_.null()) throw InputError("missing rdm2", __FILE__, __LINE__,
                                    "rdm2", 0,
                                    this->class_desc());
  rdm1_ = rdm2_->rdm_m_1();

  // if world not given, make this the center of a new World
  Ref<WavefunctionWorld> world; world << keyval->describedclassvalue("world", KeyValValueRefDescribedClass(0));
  if (world.null())
    world = new WavefunctionWorld(keyval);
  if (world.null())
    throw InputError("PT2R12 requires a WavefunctionWorld; input did not specify it, neither could it be constructed",
                     __FILE__, __LINE__, "world");
  if (world->wfn() == 0) world->set_wfn(this);

  const bool spin_restricted = true;  // always use spin-restricted spaces
  // if omit_uocc is true, need to make an empty virtual space
  Ref<OrbitalSpace> virspace = 0;
  if (omit_uocc_) {
    virspace = new EmptyOrbitalSpace("", "", basis(), integral(), OrbitalSpace::symmetry);
  }

  Ref<RefWavefunction> ref;
  {
    Ref<Wavefunction> reference;
    reference << keyval->describedclassvalue("reference");
    if (reference) {
      MPQC_ASSERT(reference == rdm2_->wfn());
      ref = RefWavefunctionFactory::make(world, reference, spin_restricted,
                                         nfzc_, 0, virspace);
    }
    else  {
      ref << keyval->describedclassvalue("refwfn").pointer();
      if (ref.null() && reference.null()) throw InputError("missing reference", __FILE__, __LINE__,
                                                           "reference", 0,this->class_desc());
    }
  }

  // some defaults need to be overridden for R12WavefunctionWorld
  // spinadapted should by default be false
  {
    Ref<KeyVal> r12world_keyval = keyval;
    if (keyval->exists("spinadapted") == false) {
      Ref<AssignedKeyVal> akeyval = new AssignedKeyVal;
      akeyval->assignboolean("spinadapted", true);
      r12world_keyval = new AggregateKeyVal(keyval, akeyval);
    }
    else //doubly check
    {
      bool adapted = keyval->booleanvalue("spinadapted");
      if(not adapted)
        throw InputError("spinadapted must be true for spin-free PT2R12 (the default is correct)",
                         __FILE__, __LINE__, "PT2R12");
    }
    r12world_ = new R12WavefunctionWorld(r12world_keyval, ref);
  }
  r12eval_ = new R12IntEval(r12world_);

  debug_ = keyval->intvalue("debug", KeyValValueint(0));
  r12eval_->debug(debug_);
  // this may update the accuracy of reference_ object
  this->set_desired_value_accuracy(desired_value_accuracy());
}

PT2R12::PT2R12(StateIn &s) : Wavefunction(s) {
  rdm2_ << SavableState::restore_state(s);
  rdm1_ << SavableState::restore_state(s);
  r12world_ << SavableState::restore_state(s);
  r12eval_ << SavableState::restore_state(s);
  s.get(nfzc_);
  s.get(omit_uocc_);
  s.get(cabs_singles_);
  s.get(cabs_singles_coupling_);
  s.get(debug_);
}

PT2R12::~PT2R12() {
}

void PT2R12::save_data_state(StateOut &s) {
  Wavefunction::save_data_state(s);
  SavableState::save_state(rdm2_, s);
  SavableState::save_state(rdm1_, s);
  SavableState::save_state(r12world_, s);
  SavableState::save_state(r12eval_, s);
  s.put(nfzc_);
  s.put(omit_uocc_);
  s.put(cabs_singles_coupling_);
  s.put(debug_);
}

void
PT2R12::obsolete() {
  r12eval_->obsolete();
  rdm1_->obsolete();
  rdm2_->obsolete();
  r12world_->world()->obsolete();
  r12world_->obsolete();
  Wavefunction::obsolete();
}

void
PT2R12::set_desired_value_accuracy(double acc)
{
  Function::set_desired_value_accuracy(acc);
  Ref<RefWavefunction> refwfn = r12world()->refwfn();
  if (refwfn->desired_value_accuracy_set_to_default()) {
    // reference should be computed to higher accuracy
    const double ref_acc = acc * ref_to_pt2r12_acc();
    refwfn->set_desired_value_accuracy(ref_acc);
  }
}

RefSymmSCMatrix PT2R12::hcore_mo() {
  Ref<SCMatrixKit> localkit = new LocalSCMatrixKit;
  Ref<OrbitalSpace> space = r12eval_->orbs(Alpha);
  RefSCMatrix coeffs = space->coefs();
  RefSCDimension nmodim = coeffs.rowdim();
  RefSCDimension naodim = coeffs.coldim();
  int nmo = nmodim.n();
  int nao = naodim.n();
  RefSCMatrix coeffs_nb = localkit->matrix(naodim,nmodim);
  for(int i=0; i<nao; i++) {
    for(int j=0; j<nmo; j++) {
      coeffs_nb.set_element(i,j,coeffs.get_element(i,j));
    }
  }

  Ref<OneBodyInt> Hcore=integral()->hcore();
  const double *buffer_Hcore = Hcore->buffer();
  Ref<GaussianBasisSet> basis = this->basis();
  int nshell = basis->nshell();

  RefSymmSCMatrix Hcore_ao = localkit->symmmatrix(naodim);

  for(int P=0; P<nshell; P++) {
    int nump = basis->shell(P).nfunction();
    for(int Q=0; Q<nshell; Q++) {
      int numq = basis->shell(Q).nfunction();

      Hcore->compute_shell(P,Q);
      int index = 0;
      for(int p=0; p<nump; p++) {
        int op = basis->shell_to_function(P) + p;
        for(int q=0; q<numq; q++) {
          int oq = basis->shell_to_function(Q) + q;
          index = p * numq + q;

          Hcore_ao.set_element(op,oq,buffer_Hcore[index]);
        }
      }
    }
  }

  RefSymmSCMatrix Hcore_mo = localkit->symmmatrix(nmodim);
  Hcore_mo.assign(0.0);
  Hcore_mo.accumulate_transform(coeffs_nb,Hcore_ao,SCMatrix::TransposeTransform);
  //Hcore_mo.accumulate_transform(coeffs_nb,Hcore_ao);

  if(debug_>=DefaultPrintThresholds::mostN2) {
    Hcore_mo->print("total hcore_mo");
  }

  return(Hcore_mo);
}

RefSCMatrix PT2R12::moints() {
  Ref<SCMatrixKit> localkit = new LocalSCMatrixKit;
  Ref<OrbitalSpace> space1;
  Ref<OrbitalSpace> space2;

  space1 = r12eval_->orbs(AnySpinCase1);
  space2 = r12eval_->orbs(AnySpinCase1);

  RefSCMatrix coeffs1 = space1->coefs();
  RefSCMatrix coeffs2 = space2->coefs();

  RefSCDimension nmodim = coeffs1.rowdim();
  RefSCDimension naodim = coeffs1.coldim();
  int nmo = nmodim.n();
  int nao = naodim.n();
  RefSCDimension nmodim_nb = new SCDimension(nmo);
  RefSCDimension naodim_nb = new SCDimension(nao);

  RefSCMatrix coeffs1_nb = localkit->matrix(naodim,nmodim);
  for(int i=0; i<nao; i++) {
    for(int j=0; j<nmo; j++) {
      coeffs1_nb.set_element(i,j,coeffs1.get_element(i,j));
    }
  }
  RefSCMatrix coeffs2_nb = localkit->matrix(naodim,nmodim);
  for(int i=0; i<nao; i++) {
    for(int j=0; j<nmo; j++) {
      coeffs2_nb.set_element(i,j,coeffs2.get_element(i,j));
    }
  }

  RefSCDimension triangdim = new SCDimension(triang_half_INDEX(nmo-1,nmo-1)+1);

  /// getting AO integrals
  RefSymmSCMatrix aoints = localkit->symmmatrix(triangdim);

  Ref<TwoBodyInt> twoint = integral()->electron_repulsion();
  const double *buffer = twoint->buffer();

  Ref<GaussianBasisSet> basis = this->basis();

  int nshell = basis->nshell();
  for(int P = 0; P < nshell; P++) {
    int nump = basis->shell(P).nfunction();

    for(int Q = 0; Q < nshell; Q++) {
      int numq = basis->shell(Q).nfunction();

      for(int R = 0; R < nshell; R++) {
        int numr = basis->shell(R).nfunction();

        for(int S = 0; S < nshell; S++) {
          int nums = basis->shell(S).nfunction();

          twoint->compute_shell(P,Q,R,S);

          int index = 0;
          for(int p=0; p < nump; p++) {
            int op = basis->shell_to_function(P)+p;

            for(int q = 0; q < numq; q++) {
              int oq = basis->shell_to_function(Q)+q;

              for(int r = 0; r < numr; r++) {
                int oor = basis->shell_to_function(R)+r;

                for(int s = 0; s < nums; s++,index++) {
                  int os = basis->shell_to_function(S)+s;


                  aoints.set_element(triang_half_INDEX(op,oq),triang_half_INDEX(oor,os),buffer[index]);

                }
              }
            }
          }

        }
      }
    }
  }

  twoint = 0;

  /// tranformation of rs indices to MOs.
  RefSCMatrix moints_pqRS = localkit->matrix(triangdim,triangdim); // moints in chemist's notation order
  RefSymmSCMatrix mat_rs = localkit->symmmatrix(naodim);
  RefSymmSCMatrix mat_RS = localkit->symmmatrix(nmodim);
  for(int p=0; p<nmo; p++) {
    for(int q=0; q<=p; q++) {
      int ind_pq = triang_half_INDEX(p,q);
      RefSCVector vec_rs = aoints.get_row(ind_pq);
      vector_to_symmmatrix(mat_rs,vec_rs);
      mat_RS.assign(0.0);
      mat_RS.accumulate_transform(coeffs2_nb,mat_rs,SCMatrix::TransposeTransform);
      symmmatrix_to_vector(vec_rs,mat_RS);
      moints_pqRS.assign_row(vec_rs,ind_pq);
    }
  }

  aoints = RefSymmSCMatrix();

  /// transformation of pq indices to MOs
  RefSCMatrix moints_PQRS = localkit->matrix(triangdim,triangdim);  // moints in chemist's notation order
  RefSymmSCMatrix mat_pq = localkit->symmmatrix(naodim);
  RefSymmSCMatrix mat_PQ = localkit->symmmatrix(nmodim);
  for(int R=0; R<nmo; R++) {
    for(int S=0; S<=R; S++) {
      int ind_RS = triang_half_INDEX(R,S);
      RefSCVector vec_pq = moints_pqRS.get_column(ind_RS);
      vector_to_symmmatrix(mat_pq,vec_pq);
      mat_PQ.assign(0.0);
      mat_PQ.accumulate_transform(coeffs1_nb,mat_pq,SCMatrix::TransposeTransform);
      symmmatrix_to_vector(vec_pq,mat_PQ);
      moints_PQRS.assign_row(vec_pq,ind_RS);
    }
  }

  moints_pqRS = RefSCMatrix();

  return(moints_PQRS);
}

RefSCMatrix PT2R12::C() {
  Ref<LocalSCMatrixKit> local_matrix_kit = new LocalSCMatrixKit();
  RefSCMatrix Cmat = local_matrix_kit->matrix(r12eval_->dim_GG(AlphaBeta),r12eval_->dim_gg(AlphaBeta));
  SpinMOPairIter OW_iter(r12eval_->GGspace(AnySpinCase1)->rank(), r12eval_->GGspace(AnySpinCase1)->rank(), AlphaBeta );
  SpinMOPairIter PQ_iter(r12eval_->ggspace(AnySpinCase1)->rank(), r12eval_->ggspace(AnySpinCase1)->rank(), AlphaBeta );
  CuspConsistentGeminalCoefficient coeff_gen(AlphaBeta);
  for(OW_iter.start(); int(OW_iter); OW_iter.next()) {
    for(PQ_iter.start(); int(PQ_iter); PQ_iter.next()) {
      unsigned int O = OW_iter.i();
      unsigned int W = OW_iter.j();
      unsigned int P = PQ_iter.i();
      unsigned int Q = PQ_iter.j();
      int OW = OW_iter.ij();
      int PQ = PQ_iter.ij();
      Cmat.set_element(OW,PQ,coeff_gen.C(O,W,P,Q));
    }
  }
  return(Cmat);
}

RefSCMatrix PT2R12::V_genref_projector2() {
  Ref<SCMatrixKit> localkit = new LocalSCMatrixKit;
  RefSCMatrix V_genref = localkit->matrix(r12eval_->dim_GG(AlphaBeta),r12eval_->dim_gg(AlphaBeta));
  V_genref.assign(0.0);

  Ref<OrbitalSpace> occspace = r12world()->refwfn()->occ_sb(Alpha);
  Ref<OrbitalSpace> gg_space = r12eval_->ggspace(Alpha);

//  ExEnv::out0() << "\n\n" << indent << "Started PT2R12::V_genref_projector2\n";
  RefSCMatrix V_intermed = r12eval_->V_genref_spinfree(occspace, occspace);
  V_intermed.scale(0.5);
  RefSCMatrix tpdm = rdm2_sf_4spaces(occspace, occspace, gg_space, gg_space);
  V_genref.accumulate(V_intermed * tpdm);
//  ExEnv::out0() << "\n\n" <<indent << "Exited PT2R12::V_genref_projector2\n\n";

#if 1
  ExEnv::out0() << __FILE__ << __LINE__ << "\n";
  V_intermed.print(prepend_spincase(AlphaBeta, "V(in PT2R12::V_genref_projector2)").c_str());
  tpdm.print(string("gamma(in PT2R12::V_genref_projector2)").c_str());
  V_genref.print(prepend_spincase(AlphaBeta, "V.gamma(in PT2R12::V_genref_projector2)").c_str());
#endif

  return(V_genref);
}

//
RefSCMatrix PT2R12::B_others() // the terms in B other than B' and X0
{
//  ExEnv::out0() << "\n\n" << indent << "Started PT2R12::B_others\n\n";
  Ref<OrbitalSpace> cabs = r12world_->cabs_space(Alpha);
  Ref<OrbitalSpace> occ_space = r12eval_->occ(Alpha);
  Ref<OrbitalSpace> GG_space = r12eval_->GGspace(Alpha);
  Ref<OrbitalSpace> gg_space = r12eval_->ggspace(Alpha);
//  Ref<OrbitalSpace> pdmspace = rdm1_->orbs(Alpha);
  const int occ_dim = occ_space->rank();
  const int gg_dim = gg_space->rank();

  Ref<DistArray4> wholeproduct; // for the whole contribution

  Ref<DistArray4> RFtimesT; // X^Ax_vw(R^A kappa_tu f^x_kappa * t^vw_tu),
  {

    Ref<OrbitalSpace> F_RI_occ = r12eval_->F_m_P(Alpha);
    R12TwoBodyIntKeyCreator IntCreator(r12eval_->moints_runtime4(),
                                       cabs, GG_space, F_RI_occ, GG_space,
                                       r12eval_->corrfactor(), true);
    std::vector<string> TensorString;
    fill_container(IntCreator, TensorString);
    Ref<TwoBodyMOIntsTransform> RFform = r12eval_->moints_runtime4()->get(TensorString[0]);
    RFform->compute();
    Ref<DistArray4> RF = RFform->ints_distarray4();
    const Ref<TwoBodyIntDescr> & intdescr = RFform->intdescr();
    TwoBodyOper::type f12int_type = r12eval_->corrfactor()->tbint_type_f12();
    const unsigned int f12int_index = intdescr->intset(f12int_type);

    RefSCMatrix T = C().t(); // inverse of T^GG_gg, in principle we should use the transpose matrix
    contract34_DA4_RefMat(RFtimesT, 1.0, RF, f12int_index, T, gg_dim, gg_dim);
  }


  Ref<DistArray4> RTgamma; // the terms in parentheses
  {
    Ref<DistArray4> RT; // X^Ay_rs = R^Ay pq * t^rs_pq
    {
      Ref<OrbitalSpace> cabs = r12world_->cabs_space(Alpha);
      Ref<OrbitalSpace> occ_space = r12eval_->occ(Alpha);
      const int occ_dim = occ_space->rank();
      R12TwoBodyIntKeyCreator IntCreator(r12eval_->moints_runtime4(),
                                         cabs, GG_space, occ_space, GG_space,
                                         r12eval_->corrfactor(), true);
      std::vector<string> TensorString;
      fill_container(IntCreator, TensorString);
      Ref<TwoBodyMOIntsTransform> Rform = r12eval_->moints_runtime4()->get(TensorString[0]);
      Rform->compute();
      Ref<DistArray4> R = Rform->ints_distarray4();
      const Ref<TwoBodyIntDescr> & intdescr = Rform->intdescr();
      TwoBodyOper::type f12int_type = r12eval_->corrfactor()->tbint_type_f12();
      const unsigned int f12int_index = intdescr->intset(f12int_type);
      RefSCMatrix T = C().t();
      contract34_DA4_RefMat(RT, 1.0, R, f12int_index, T, gg_dim, gg_dim);
    }

    RefSCMatrix onerdm = rdm1_gg_sf(); // G^s_v

    {
      Ref<DistArray4> I1; //the first two sets uses contract4
      contract4(RT, onerdm, I1);

      //the first set
      {
        Ref<DistArray4> RTgamma1;
        RefSCMatrix rdm2inter = rdm2_sf_4spaces_int(-0.5, 0.5, -0.5, occ_space, gg_space, gg_space, occ_space);
        rdm2inter = RefSCMAT4_permu<Permute23>(rdm2inter, occ_space, gg_space, gg_space, occ_space);
        rdm2inter = RefSCMAT4_permu<Permute34>(rdm2inter, occ_space, gg_space, gg_space, occ_space);
        Ref<DistArray4> pI1 = permute23(permute34(I1));
        contract34_DA4_RefMat(RTgamma1, 1.0, pI1, 0, rdm2inter, occ_dim, gg_dim);
        RTgamma1 = permute23(RTgamma1);
        RTgamma = RTgamma1;
//        ExEnv::out0() << "\n\n" << indent << indent << "Finished 1st group\n";
      }
      //the second set
      {
        Ref<DistArray4> RTgamma2;
        RefSCMatrix rdm2inter = rdm2_sf_4spaces_int(-0.5, 1.0, -0.25, occ_space, gg_space, occ_space, gg_space);
        rdm2inter = RefSCMAT4_permu<Permute34>(rdm2inter, occ_space, gg_space, occ_space, gg_space);
        rdm2inter = RefSCMAT4_permu<Permute23>(rdm2inter, occ_space, gg_space, gg_space, occ_space);
        rdm2inter = RefSCMAT4_permu<Permute34>(rdm2inter, occ_space, gg_space, gg_space, occ_space);
        Ref<DistArray4> I_Aw_yr = permute23(permute34(I1));
        contract34_DA4_RefMat(RTgamma2, 1.0, I_Aw_yr, 0, rdm2inter, occ_dim, gg_dim);
        RTgamma2 = permute34(permute23(RTgamma2));
        axpy(RTgamma2, 1.0, RTgamma, 1.0);
//        ExEnv::out0() << "\n\n" << indent << indent << "Finished 2nd group\n";
      }
    } // 1st and 2nd sets done

    {
       Ref<DistArray4> I2; //the first two sets uses contract4
       contract3(RT, onerdm, I2);

       //the third
       {
         Ref<DistArray4> RTgamma3;
         RefSCMatrix rdm2inter = rdm2_sf_4spaces_int(1.0, -1.0, 0.0, occ_space, gg_space, gg_space, occ_space);
         rdm2inter = RefSCMAT4_permu<Permute23>(rdm2inter, occ_space, gg_space, gg_space, occ_space);
         rdm2inter = RefSCMAT4_permu<Permute34>(rdm2inter, occ_space, gg_space, gg_space, occ_space);
         contract34_DA4_RefMat(RTgamma3, 1.0, permute23(I2), 0, rdm2inter, occ_dim, gg_dim);
         RTgamma3 = permute23(RTgamma3);
         axpy(RTgamma3, 1.0, RTgamma, 1.0);
//         ExEnv::out0() << "\n\n" << indent << indent << "Finished 3rd group\n";
       }
       //the fourth set
       {
         Ref<DistArray4> RTgamma4;
         RefSCMatrix rdm2inter = rdm2_sf_4spaces_int(-0.5, 0.5, 0.0, occ_space, gg_space, gg_space, occ_space);
         rdm2inter = RefSCMAT4_permu<Permute23>(rdm2inter, occ_space, gg_space, gg_space, occ_space);
         rdm2inter = RefSCMAT4_permu<Permute34>(rdm2inter, occ_space, gg_space, gg_space, occ_space);
         contract_DA4_RefMat_k2b2_34(RTgamma4, 1.0, I2, 0, rdm2inter, occ_dim, gg_dim); //RTgamma is initialized
         RTgamma4 = permute34(RTgamma4);
         axpy(RTgamma4, 1.0, RTgamma, 1.0);
//         ExEnv::out0() << "\n\n" << indent << indent << "Finished 4th group\n";
       }
     } // 3rd and 4th sets done

  } // RTgamma done
#if 0 // check RTgamma; it should be zero for CLHF
  RefSCMatrix RTgammaMat = copy_to_RefSCMat(RTgamma,0);
  RTgammaMat.print(prepend_spincase(AlphaBeta,"RTgammaMat").c_str());
#endif
  contract34(wholeproduct, 1.0, permute23(permute34(permute12(permute23(RFtimesT)))), 0,
                                permute23(permute34(permute12(permute23(RTgamma)))), 0); //(gg, gg)
//  ExEnv::out0() << "\n\n" << indent << "Finished PT2R12::B_others\n\n";
  RefSCMatrix TotalMat = copy_to_RefSCMat(wholeproduct,0);
  return TotalMat;
}



RefSCMatrix PT2R12::X_term_Gamma_F_T() {
  const Ref<OrbitalSpace> & gg_space = r12eval_->ggspace(Alpha);
  const Ref<OrbitalSpace> & GG_space = r12eval_->ggspace(Alpha);
  const int dimg = gg_space->dim()->n();
  const int dimG = GG_space->dim()->n();
  RefSCMatrix T = this->C(); // (dim_GG, dim_gg)

  RefSCMatrix F_gg  = r12eval_->fock(gg_space,gg_space,Alpha);
  RefSCMatrix tpdm =  rdm2_sf_4spaces(gg_space, gg_space, gg_space, gg_space);
  Ref<LocalSCMatrixKit> lmk = new LocalSCMatrixKit();
  RefSCMatrix GammaF = lmk->matrix(r12eval_->dim_gg(AlphaBeta), r12eval_->dim_gg(AlphaBeta));
  GammaF.assign(0.0);
  for (int r = 0; r < dimg; ++r)
  {
    for (int s = 0; s < dimg; ++s)
    {
      const int rowind = r*dimg + s;
      for (int v = 0; v < dimg; ++v)
      {
        for (int w = 0; w < dimg; ++w)
        {
            const int colind = v*dimg + w;
            double rsvw = 0.0;
            for (int x = 0; x < dimg; ++x)
            {
                rsvw += tpdm(rowind, v*dimg + x) * F_gg(x, w);
            }
            GammaF(rowind, colind) = rsvw;
        }
      }
    }
  }
  const bool debug_pp = false;
  if(debug_pp)
  {
    gg_space->basis()->print();
    gg_space->print_detail();
    F_gg.print("debug:F_gg in X_term_Gamma_F_T");
    tpdm.print("debug:tpdm in X_term_Gamma_F_T");
    T.print("debug:T in X_term_Gamma_F_T");
  }
  return GammaF*(T.t());//(gg, GG)   (Gamma^rs_vx * f^x_w) * t^vw_tu
}


double PT2R12::energy_PT2R12_projector2() {

  // 2*V*T constribution
  const bool print_all = true;
  if(print_all)
    ExEnv::out0() << std::endl << std::endl << indent << "Entered PT2R12::energy_PT2R12_projector2\n\n";

  if(print_all)
    ExEnv::out0() << "\n" << indent << "Started V_genref\n";
  RefSCMatrix V_genref = V_genref_projector2(); //(GG, gg)
  if(print_all)
    ExEnv::out0() << "\n\n" << indent << "Finished V_genref\n\n";

  RefSCMatrix T = C();   // C() is of dimension (GG, gg)
  RefSCMatrix V_t_T = 2.0*T.t()*V_genref;
  RefSCMatrix HylleraasMatrix = V_t_T.copy(); // (gg, gg)
  if(print_all)
    ExEnv::out0() << "\n\n" << indent << "Finished V_t_T\n\n";
  if (this->debug_ >=  DefaultPrintThresholds::mostO4 or print_all)
  {
    ExEnv::out0() << __FILE__ << __LINE__ << "\n";
    T.print(string("T").c_str());
    V_genref.print(string("V_genref").c_str());
    HylleraasMatrix.print(string("Hy:+V_t_T").c_str());
    ExEnv::out0() << "E(V_t_T) = " << V_t_T.trace() << std::endl;
  }

  // X contributions
  RefSCMatrix TGFT = X_term_Gamma_F_T(); //(GG, GG)
  if(print_all)
    ExEnv::out0() << "\n\n" << indent << "Finished TGFT\n\n";
  TGFT.scale(-1.0);
  RefSCMatrix Xpart = TGFT * r12eval_->X() * T;
  const bool debug_pp = true;
  if(debug_pp)
  {
    TGFT.print("debug:TGFT");
    r12eval_->X().print("debug:r12eval X");
    T.print("debug:T");
    Xpart.print("Hy:+TGfXT");
  }
  if(print_all)
    ExEnv::out0() << "\n\n" << indent << "Finished Xpart\n\n";
  HylleraasMatrix.accumulate(Xpart);//(gg, gg)
  if (this->debug_ >=  DefaultPrintThresholds::mostO4 or print_all)
  {
    Xpart.print(string("Xpart").c_str());
    HylleraasMatrix.print(string("Hy:+X").c_str());
    ExEnv::out0() << "E(TGfXT) = " << Xpart.trace() << std::endl;
  }


  // B' contribution
  Ref<OrbitalSpace> gg_space = r12eval_->ggspace(Alpha);
  RefSCMatrix TBTG =  T.t() * r12eval_->B() * T  * rdm2_sf_4spaces(gg_space, gg_space, gg_space, gg_space);//(gg,gg)
  if(print_all)
    ExEnv::out0() << "\n\n" << indent << "Finished TBTG\n\n";
  TBTG.scale(0.5);
  HylleraasMatrix.accumulate(TBTG);
  if (this->debug_ >=  DefaultPrintThresholds::mostO4 or print_all)
  {
    TBTG.print(string("TBTG").c_str());
    HylleraasMatrix.print(string("Hy:+TBTG").c_str());
    ExEnv::out0() << "E(TBTG) = " << TBTG.trace() << std::endl;
  }


  // the last messy term
  RefSCMatrix others = B_others(); //(gg, gg)
  HylleraasMatrix.accumulate(others);
  if (this->debug_ >=  DefaultPrintThresholds::mostO4 or print_all)
  {
      others.print(string("others").c_str());
      HylleraasMatrix.print(prepend_spincase(AlphaBeta,"Hy:+others").c_str());
      ExEnv::out0() << "E(others) = " << others.trace() << std::endl;
  }

  if(print_all)
    ExEnv::out0() << std::endl << std::endl << indent << "Exited PT2R12::energy_PT2R12_projector2\n\n";

  bool print_component = false;
  if(print_component)
  {
    const double E_V_t_T = V_t_T.trace();
    const double E_Xpart = Xpart.trace();
    const double E_TBTG = TBTG.trace();
    const double E_others = others.trace();
    const double Btotal =  E_Xpart + E_TBTG + E_others;
    const double E_total = E_V_t_T + Btotal;
    const double VBratio = -E_V_t_T/(2*Btotal);
    const double R12min = - E_V_t_T*E_V_t_T/(4 * Btotal);
    const double deviation = 1- E_total/R12min;
    ExEnv::out0() << std::endl << std::endl;
#define only_include_V false //for debugging
#if only_include_V
      HylleraasMatrix.assign(0.0);
      HylleraasMatrix.accumulate(V_t_T);
      ExEnv::out0() << indent << "Now only V term computed; others zeroed" << std::endl << std::endl;
#endif
    ExEnv::out0() << indent << "individual contributions::" << std::endl;
    ExEnv::out0() << indent << scprintf("V:                        %17.12lf", E_V_t_T) << std::endl;
    ExEnv::out0() << indent << scprintf("B'(0):                    %17.12lf", E_TBTG) << std::endl;
    ExEnv::out0() << indent << scprintf("B'(X):                    %17.12lf", E_Xpart) << std::endl;
    ExEnv::out0() << indent << scprintf("B remain:                 %17.12lf", E_others) << std::endl;
    ExEnv::out0() << indent << scprintf("VBratio remain:           %17.12lf", VBratio) << std::endl << std::endl;
    ExEnv::out0() << indent << scprintf("quadratic min:            %17.12lf", R12min) << std::endl;
    ExEnv::out0() << indent << scprintf("Hylleraas:                %17.12lf", E_total) << std::endl;
    ExEnv::out0() << indent << scprintf("deviation percentage:     %17.12lf", deviation) << std::endl << std::endl << std::endl;
  }

  const double energy = compute_energy(HylleraasMatrix);
  return energy;
}

#if defined(HAVE_MPQC3_RUNTIME)
  void PT2R12::bootup_mpqc3() {
    MPQC_ASSERT(not srr12intrmds_);
    srr12intrmds_ = make_shared<SingleReference_R12Intermediates<double>>(madness::World::get_default(),
        this->r12world());
    srr12intrmds_->set_rdm2(this->rdm2_);
  }

  void PT2R12::shutdown_mpqc3() {
    srr12intrmds_ = 0;
  }

#endif

std::pair<double,double>
PT2R12::energy_PT2R12_projector2_mpqc3() {

#if defined(HAVE_MPQC3_RUNTIME)

  bootup_mpqc3();

  // see J. Chem. Phys. 135, 214105 (2011) for eqns.

  typedef SingleReference_R12Intermediates<double>::TArray4 TArray4;
  typedef SingleReference_R12Intermediates<double>::TArray2 TArray2;

  const bool print_all = true;
  if(print_all)
    ExEnv::out0() << std::endl << std::endl << indent << "Entered PT2R12::energy_PT2R12_projector2_mpqc3\n\n";

<<<<<<< HEAD
  TArray4 Tg_ij_kl; Tg_ij_kl("i,j,k,l") = _Tg("<i j|Tg|k l>");

  double VT2 = 0.0;
  {
    auto V_ij_mn = V_sf(true);

    // extra factor of 1/2 relative to Eq. (11), but gets cancelled by a factor of 2 as in 2 . V . T
    TArray4 Vg_ij_kl;
    Vg_ij_kl("i1,i2,k1,k2") = 0.5 * _4("<i1 i2|gamma|m1 m2>") * V_ij_mn("k1,k2,m1,m2");
=======
  SingleReference_R12Intermediates<double> srr12intrmds(madness::World::get_default(),
                                                        this->r12world());
  srr12intrmds.set_rdm2(this->rdm2_);
  TArray4 Tg_ij_kl;
  Tg_ij_kl("i,j,k,l") = srr12intrmds._Tg("<i j|Tg|k l>");

  double VT2 = 0.0;
  {
    TArray4 V_ij_mn = srr12intrmds.V_spinfree(true);
    TArray4 rdm2_aaoo;
    rdm2_aaoo("i1,i2,m1,m2")= srr12intrmds._4("<i1 i2|gamma|m1 m2>");

    // extra factor of 1/2 relative to Eq. (11), but gets cancelled by a factor of 2 as in 2 . V . T
    TArray4 Vg_ij_kl;
    Vg_ij_kl("i1,i2,k1,k2") = 0.5 * rdm2_aaoo("i1,i2,m1,m2") * V_ij_mn("k1,k2,m1,m2");
>>>>>>> cec385f2

    // cancellation of the previous 1/2 by this 2 to yield Eq. (11)
    VT2 = 2.0 * dot(Vg_ij_kl("i,j,k,l"), Tg_ij_kl("i,j,k,l"));
  }
  madness::World::get_default().gop.fence();
  ExEnv::out0() << indent << "VT2=" << VT2 << std::endl;

  double X = 0.0;
  {
<<<<<<< HEAD
    auto X_ij_kl = X_sf(true);
    TArray4 rdm2_F;
    rdm2_F("i1,i2,j1,j2") = _4("<i1 i2|gamma|j1 m3>") * _2("<m3|F|j2>");
=======
    TArray4 X_ij_kl = srr12intrmds.X_spinfree(true);
    TArray4 rdm2_F;
    rdm2_F("i1,i2,j1,j2")= srr12intrmds._4("<i1 i2|gamma|j1 m3>") * srr12intrmds._2("<m3|F|j2>");
>>>>>>> cec385f2
    TArray4 TXT;
    TXT("i1,i2,l1,l2") = Tg_ij_kl("i1,i2,j1,j2") * X_ij_kl("j1,j2,k1,k2") * Tg_ij_kl("k1,k2,l1,l2");
    X = -dot(TXT("i1,i2,j1,j2"), rdm2_F("i1,i2,j1,j2"));
  }
  madness::World::get_default().gop.fence();
  ExEnv::out0() << indent << "X=" << X << std::endl;

  double B0 = 0.0;
  {
<<<<<<< HEAD
    auto B_ij_kl = B_sf(true);
    TArray4 TBT;
    TBT("i1,i2,l1,l2") = Tg_ij_kl("i1,i2,j1,j2") * B_ij_kl("j1,j2,k1,k2") * Tg_ij_kl("k1,k2,l1,l2");
=======
    TArray4 B_ij_kl = srr12intrmds.B_spinfree(true);
    TArray4 TBT;
    TBT("i1,i2,l1,l2")= Tg_ij_kl("i1,i2,j1,j2") * B_ij_kl("j1,j2,k1,k2") * Tg_ij_kl("k1,k2,l1,l2");
>>>>>>> cec385f2
    // extra 1/2 relative to Eq. (12), but B was scaled by factor of 2 relative to that Eq.
    B0 = 0.5 * dot(TBT("i1,i2,j1,j2"), _4("<i1 i2|gamma|j1 j2>"));
  }
  madness::World::get_default().gop.fence();
  ExEnv::out0() << indent << "B0=" << B0 << std::endl;

  double Delta = 0.0;
  {
<<<<<<< HEAD
    TArray4 Trf; Trf("i1,k,a',m") = Tg_ij_kl("i1,k,j1,j2") * _4("<j1 j2|r|a' m_F(p')>");
    TArray4 Tr ;  Tr("l,i2,a',n") = Tg_ij_kl("l,i2,j1,j2") * _4("<j1 j2|r|a' n>");

    TArray2 rdm1_oo;  rdm1_oo("m,n") = _2("<m|gamma|n>");
    TArray2 rdm1_oa;  rdm1_oa("m,i") = _2("<m|gamma|i>");
    TArray2 rdm1_ao;  rdm1_ao("i,m") = _2("<i|gamma|m>");
    TArray2 rdm1_aa;  rdm1_aa("i,j") = _2("<i|gamma|j>");
=======
    TArray4 Trf;
    Trf("i1,k,a',m_F(p')")= Tg_ij_kl("i1,k,j1,j2") * srr12intrmds._4("<j1 j2|r|a' m_F(p')>");
    TArray4 Tr;
    Tr("l,i2,a',n") = Tg_ij_kl("l,i2,j1,j2") * srr12intrmds._4("<j1 j2|r|a' n>");

    TArray2 rdm1_oo;
    rdm1_oo("m,n") = srr12intrmds._2("<m|gamma|n>");
    TArray2 rdm1_oa;
    rdm1_oa("m,i")= srr12intrmds._2("<m|gamma|i>");
    TArray2 rdm1_ao;
    rdm1_ao("i,m") = srr12intrmds._2("<i|gamma|m>");
    TArray2 rdm1_aa;
    rdm1_aa("i,j") = srr12intrmds._2("<i|gamma|j>");
>>>>>>> cec385f2

    {
      TArray4 lambda_1;
      lambda_1("m,k,l,n") = 0.5 * (rdm1_oa("m,k") * rdm1_ao("l,n")
                             - rdm1_oo("m,n") * rdm1_aa("k,l")
                             - _4("<m l|gamma|k n>")
                            );
      TArray4 Trf_gamma_Tr_1;
      Trf_gamma_Tr_1("m,k,l,n") = Tr("l,i2,a',n") * (rdm1_aa("i2,i1") * Trf("i1,k,a',m"));
      Delta += dot(Trf_gamma_Tr_1("m,k,l,n"), lambda_1("m,k,l,n"));
    }
    madness::World::get_default().gop.fence();

    {
      TArray4 lambda_2;
      lambda_2("m,n,l,k")  = (rdm1_oo("m,n") * rdm1_aa("l,k")
                             - 0.25 * rdm1_oa("m,k") * rdm1_ao("l,n")
                             - 0.5 * _4("<m l|gamma|n k>")
                            );
      TArray4 Trf_gamma_Tr_2;
      Trf_gamma_Tr_2("m,n,l,k") = Tr("l,i2,a',n") * (rdm1_aa("i2,i1") * Trf("k,i1,a',m"));
      Delta += dot(Trf_gamma_Tr_2("m,n,l,k"), lambda_2("m,n,l,k"));
    }
    madness::World::get_default().gop.fence();

    {
      TArray4 lambda_3;
      lambda_3("m,l,k,n") = (_4("<m l|gamma|k n>")
                             - rdm1_oa("m,k") * rdm1_ao("l,n")
                            );
      {
        TArray4 Trf_gamma_Tr_3;
        Trf_gamma_Tr_3("m,l,k,n") = Tr("i2,l,a',n") * (rdm1_aa("i2,i1") * Trf("i1,k,a',m"));
        Delta += dot(Trf_gamma_Tr_3("m,l,k,n"), lambda_3("m,l,k,n"));
      }
      madness::World::get_default().gop.fence();

      {
        // lambda_4 = -0.5 lambda_3
        TArray4 Trf_gamma_Tr_4;
        Trf_gamma_Tr_4("m,l,k,n") = Tr("i2,l,a',n") * (rdm1_aa("i2,i1") * Trf("k,i1,a',m"));
        Delta += -0.5 * dot(Trf_gamma_Tr_4("m,l,k,n"), lambda_3("m,l,k,n"));
      }
    }
    madness::World::get_default().gop.fence();

  }
  std::cout << indent << "Delta=" << Delta << std::endl;

  double eref_recomp = 0.0;
  {
    eref_recomp = dot(_2("<m1|h|n1>"), _2("<m1|gamma|n1>")) +
        0.5 * dot(_4("<m1 m2|g|n1 n2>"), _4("<m1 m2|gamma|n1 n2>"));
  }
  eref_recomp += r12world()->refwfn()->basis()->molecule()->nuclear_repulsion_energy();
  madness::World::get_default().gop.fence();

  shutdown_mpqc3();

  return std::make_pair(VT2 + X + B0 + Delta, eref_recomp);
#else
  throw ProgrammingError("PT2R12::energy_PT2R12_projector2_mpqc3() called but MPQC3 runtime is not available",
                         __FILE__, __LINE__);
  return std::make_pair(0.0, 0.0); // unreachable
#endif
}

double PT2R12::compute_energy(const RefSCMatrix &hmat,
                              bool print_pair_energies,
                              std::ostream& os) {
  Ref<OrbitalSpace> ggspace = r12eval_->ggspace(AnySpinCase1);
  SpinMOPairIter gg_iter(ggspace->rank(),ggspace->rank(),AlphaBeta);
  double energy = 0.0;

  if (print_pair_energies) {
    os << indent << "[2]_R12 pair energies:" << endl;
    os << indent << scprintf("    i       j        e (ij)   ") << endl;
    os << indent << scprintf("  -----   -----   ------------") << endl;
  }
  for(gg_iter.start(); int(gg_iter); gg_iter.next()) {
    int i = gg_iter.i();
    int j = gg_iter.j();
    int ij = gg_iter.ij();
    const double e_ij = hmat.get_element(ij,ij);
    if (print_pair_energies) {
      os << indent << scprintf("  %3d     %3d     %12.9lf",
                               i+1,j+1,e_ij) << endl;
    }
    energy+=hmat.get_element(ij,ij);
  }
  if (print_pair_energies)
    os << indent << endl;
  return energy;
}


RefSCMatrix PT2R12::transform_MO() //transformation matrix between occupied orbitals (this also defines the matrix dimension); row: new MO, column: old MO
{                                       // assume mo_density is of the same ordering as occ_sb()
  const bool debugprint = false;
  RefSymmSCMatrix mo_density =  rdm1();//this will eventually read the checkpoint file. I assume they are of the dimension of occ orb space
  Ref<OrbitalSpace> unscreen_occ_act = r12world()->refwfn()->occ_act_sb();
  Ref<OrbitalSpace> occ = r12world()->refwfn()->occ_sb();
  std::vector<int> map1 = map(*occ, *unscreen_occ_act);

  int num_occ_act = unscreen_occ_act->rank();
  int num_occ = occ->rank();
  int rdmdim = mo_density->n();
  MPQC_ASSERT(rdmdim == num_occ);
  std::vector<int> occ_act_inds;
  std::vector<int> occ_act_mask(num_occ, 0);
  for (int i = 0; i < num_occ_act; ++i)
  {
    if(map1[i] == -1)
      throw ProgrammingError("some orbital in occ_act not belong to OBS;", __FILE__,__LINE__);
    else
      {
        occ_act_inds.push_back(map1[i]);
        occ_act_mask[map1[i]] = 1;
      }
  }

  RefSCDimension mo_dim = occ->coefs()->coldim();
  RefSCMatrix TransformMat = occ->coefs()->kit()->matrix(mo_dim, mo_dim);
  TransformMat.assign(0.0);
  for (int kk = 0; kk < num_occ; ++kk)
  {
    if(occ_act_mask[kk] == 0) TransformMat.set_element(kk, kk, 1.0);
  } // don't transform unrelated orbitals
  if(debugprint)
    TransformMat.print(prepend_spincase(AlphaBeta, "transform_MO: TransformMat initial").c_str());



  Ref<LocalSCMatrixKit> local_kit = new LocalSCMatrixKit();

  //the following code is copied from refwfn.cc: PopulatedOrbitalSpace(...)
  std::vector<unsigned int> blocks = occ->block_sizes();
  int nblocks = occ->nblocks();
  int blockoffset = 0;
  for (int i = 0; i < nblocks; ++i)
  {
    std::vector<int> occ_act_orb_inds; //record the position of occ_act orbitals
    for (int j = 0; j < blocks[i]; ++j)
    {
      const int ind = blockoffset + j;
      if (occ_act_mask[ind] == 1) occ_act_orb_inds.push_back(ind);
    }
    blockoffset += blocks[i];
    const int num_occ_act = occ_act_orb_inds.size();
    SCDimension *dim = new SCDimension(num_occ_act);
    RefSCMatrix occ_act_blockmat = local_kit->matrix(dim, dim);
    for (int k1 = 0; k1 < num_occ_act; ++k1)
    {
      for (int k2 = 0; k2 < num_occ_act; ++k2)
      {
        const double element = mo_density->get_element(occ_act_orb_inds[k1], occ_act_orb_inds[k2]);
        occ_act_blockmat->set_element(k1,k2, element);
      }
    } // finish constructing a block of RDM matrix: occ_act
    RefSCMatrix UU = occ_act_blockmat->clone();
    RefSCMatrix VV = occ_act_blockmat->clone();
    RefDiagSCMatrix DD = local_kit->diagmatrix(dim); // the matrix is a postive-semidefinite matrix, do SVD
    UU.assign(0.0); VV.assign(0.0);DD.assign(0.0);
    occ_act_blockmat->svd_this(UU,DD,VV);
#if 0
    occ_act_blockmat.print(prepend_spincase(AlphaBeta, "transform_MO: occ_act_block").c_str());
    UU.print(string("transform_MO: UU").c_str());
    DD.print(string("transform_MO: DD").c_str());
    VV.print(string("transform_MO: VV").c_str());
#endif
    for (int i2 = 0; i2 < num_occ_act; ++i2)
    {
      for (int j2 = 0; j2 < num_occ_act; ++j2)
      {
        TransformMat->set_element(occ_act_orb_inds[i2], occ_act_orb_inds[j2], UU->get_element(j2, i2)); // in the final transform matrix, row:new, col:old
      }
    }// finish building MO transform matrix in the block
  }
#if 0
    TransformMat.print(string("transform_MO: final TransformMat").c_str());
#endif

   return TransformMat;
}

RefSymmSCMatrix PT2R12::rdm1_sf_transform()
{
  static bool printed = false;
  RefSymmSCMatrix sf_opdm = rdm1();//converted to local
  RefSCMatrix transMO_nonlocal = this->transform_MO();
  MPQC_ASSERT((sf_opdm->n() == transMO_nonlocal->coldim()->n()) and (sf_opdm->n()==r12eval_->occ(AnySpinCase1)->rank()));//should be the dimension of occ space
  RefSCMatrix transMO = convert_RefSC_to_local_kit(transMO_nonlocal);//sf_opdm is converted to local, so transMO needs to do so too; otherwise aborts.
#if 0
    sf_opdm.print(prepend_spincase(AlphaBeta, "rdm1_sf: rdm before transformation").c_str());
    transMO.print(prepend_spincase(AlphaBeta, "rdm1_sf: transMO").c_str());
#endif
  RefSCMatrix res = (transMO*sf_opdm)*(transMO.t());
  RefSymmSCMatrix final = sf_opdm->clone();
  final->assign(0.0);
  final.copyRefSCMatrix(res);// convert a symmscmatrix

  //print occ numbers in rotates basis
  if(not printed)
  {
    std::vector<double> vec_RDM;
    RefDiagSCMatrix RDMdiag = transMO->kit()->diagmatrix(final->dim());//dimenstion (obs, obs)
    for (int x = 0; x < final->n(); ++x)
     {
       vec_RDM.push_back(final.get_element(x,x));
     }
     std::sort(vec_RDM.begin(), vec_RDM.end(), std::greater_equal<double>());
     for (int y = 0; y < final->n(); ++y)
     {
       RDMdiag->set_element(y, vec_RDM[y]);
     }
     RefDiagSCMatrix RDMratio = RDMdiag.clone();
     RDMratio.assign(0.0);
     const double tot = std::accumulate(vec_RDM.begin(), vec_RDM.end(), 0.0);
     std::vector<double>::iterator itt = vec_RDM.begin();
     itt++;
     for (int y = 0; y < final->n(); ++y, ++itt)
     {
       double sofar = std::accumulate(vec_RDM.begin(), itt, 0.0);
       RDMratio->set_element(y, sofar/tot);
     }
     RDMdiag.print(string("PT2R12 1-RDM: occ number").c_str());
     RDMratio.print(string("PT2R12 1-RDM: accumulated occ number percentage").c_str());
     printed = true;
   }
  return final;
}

RefSymmSCMatrix PT2R12::rdm1_sf()
{
  static bool printed = false;
  RefSymmSCMatrix sf_opdm = rdm1();//converted to local
  {
    return(sf_opdm);
  }
}

RefSCMatrix PT2R12::rdm1_gg_sf()
{
      Ref<OrbitalSpace> ggspace = r12eval_->ggspace(Alpha);
      return rdm1_sf_2spaces(ggspace, ggspace);
}

RefSCMatrix PT2R12::rdm1_sf_2spaces(const Ref<OrbitalSpace> b1space, const Ref<OrbitalSpace> k1space)
{
  const unsigned int b1dim = b1space->rank();
  const unsigned int k1dim = k1space->rank();
  RefSCDimension upp_scdim = new SCDimension(b1dim);
  RefSCDimension low_scdim = new SCDimension(k1dim);

  RefSCMatrix sfrdm1 = rdm1_sf().convert2RefSCMat();
  RefSCMatrix result = sfrdm1->kit()->matrix(upp_scdim, low_scdim);

  // 1. to avoid potential problems and for cleanness, all orb spaces should be accessed through r12eval_->r12world_->ref_->spinspaces_ (or screened_spinspaces_);
  // 2. take care of screening
  Ref<OrbitalSpace> pdmspace;
  pdmspace = get_r12eval()->r12world()->refwfn()->occ_sb();

  const unsigned int n_pdmspace = pdmspace->rank();

  std::vector<int> b1map = map(*pdmspace, *b1space);
  std::vector<int> k1map = map(*pdmspace, *k1space);

  for (int nb1 = 0; nb1 < b1dim; ++nb1)
  {
    if(b1map[nb1] == -1)
      throw ProgrammingError("some orbital in b1space not belong to pdmspace; unexpected.", __FILE__,__LINE__);
  }
  for (int nk1 = 0; nk1 < k1dim; ++nk1)
  {
    if(k1map[nk1] == -1)
      throw ProgrammingError("some orbital in k1space not belong to pdmspace; unexpected.", __FILE__,__LINE__);
  }

  for (int nb1 = 0; nb1 < b1dim; ++nb1)
  {
    for (int nk1 = 0; nk1 < k1dim; ++nk1)
    {
      const double rdmelement = sfrdm1.get_element(b1map[nb1], k1map[nk1]);
      result(nb1, nk1) = rdmelement;
    }
  }
//  result.print(string("rdm1_sf_2spaces").c_str());
  return result;
}

RefSymmSCMatrix PT2R12::rdm2_sf()
{
  RefSymmSCMatrix sf_rdm = rdm2();

    return sf_rdm;
}


RefSCMatrix PT2R12::rdm2_sf_4spaces(const Ref<OrbitalSpace> b1space, const Ref<OrbitalSpace> b2space,const Ref<OrbitalSpace> k1space, const Ref<OrbitalSpace> k2space)
{
  const unsigned int b1dim = b1space->rank();
  const unsigned int b2dim = b2space->rank();
  const unsigned int k1dim = k1space->rank();
  const unsigned int k2dim = k2space->rank();
  const unsigned int upp_dim = b1dim * b2dim;
  const unsigned int low_dim = k1dim * k2dim;
  RefSCDimension upp_scdim = new SCDimension(upp_dim);
  RefSCDimension low_scdim = new SCDimension(low_dim);

  RefSCMatrix sf2rdm = rdm2_sf().convert2RefSCMat();
  RefSCMatrix result = sf2rdm->kit()->matrix(upp_scdim, low_scdim);
  result.assign(0.0);

  // 1. to avoid potential problems and for cleanness, all orb spaces should be accessed through r12eval_->r12world_->ref_->spinspaces_ (or screened_spinspaces_);
  // 2. take care of screening
  Ref<OrbitalSpace> pdmspace = get_r12eval()->r12world()->refwfn()->occ_sb();

  const unsigned int n_pdmspace = pdmspace->rank();

#if 0
  if(fabs(r12world_->refwfn()->occ_thres()) > PT2R12::zero_occupancy())
  {
    // first test 1rdm, which shall be diagonal in our test case
    RefSymmSCMatrix ABX = rdm1_sf();
    ExEnv::out0() << __FILE__ << ": " << __LINE__ << "\n";
    ExEnv::out0() << "ordm dimension: " << ABX->n() << "\n";
    ABX.print(prepend_spincase(AlphaBeta, "ordm").c_str());

    RefSCMatrix old_mocoef2 = r12world()->refwfn()->orbs_sb()->coefs();
    ExEnv::out0() << __FILE__ << ": " << __LINE__ << "\n";
    ExEnv::out0() << "print old symmetry-block Mo coefs of dimension: " << old_mocoef2->ncol() << " (AO dimensin: )" << old_mocoef2->nrow() << "\n";
    old_mocoef2.print(prepend_spincase(AlphaBeta, "symm old mo").c_str());

    RefSCMatrix new_mocoef2 = r12world()->refwfn()->orbs_sb()->coefs();
    ExEnv::out0() << __FILE__ << ": " << __LINE__ << "\n";
    ExEnv::out0() << "print new symmetry-block Mo coefs of dimension: " << new_mocoef2->ncol() << " (AO dimensin: )" << new_mocoef2->nrow() << "\n";
    new_mocoef2.print(prepend_spincase(AlphaBeta, "symm new mo").c_str());

    ExEnv::out0() << __FILE__ << ": " << __LINE__ << "\n";
    ExEnv::out0() << "print b1space of dimension: " << b1space->coefs()->ncol() << " (AO dimensin: )" << b1space->coefs()->nrow() << "\n";
    b1space->coefs().print(prepend_spincase(AlphaBeta, "b1space").c_str());
    ExEnv::out0() << "\n\nprint pdmspace of dimension: " << pdmspace->coefs()->ncol() << " (AO dimensin: )" << pdmspace->coefs()->nrow() << "\n";
    pdmspace->coefs().print(prepend_spincase(AlphaBeta, "pdmspace").c_str());
  }
#endif
  std::vector<int> b1map = map(*pdmspace, *b1space);
  std::vector<int> b2map = map(*pdmspace, *b2space);
  std::vector<int> k1map = map(*pdmspace, *k1space);
  std::vector<int> k2map = map(*pdmspace, *k2space);

  for (int nb1 = 0; nb1 < b1dim; ++nb1)
  {
    if(b1map[nb1] == -1)
      {abort(); // debug now
      throw ProgrammingError("some orbital in b1space not belong to pdmspace; unexpected.", __FILE__,__LINE__);}
  }
  for (int nb2 = 0; nb2 < b2dim; ++nb2)
  {
    if(b2map[nb2] == -1)
      {abort();throw ProgrammingError("some orbital in b2space not belong to pdmspace; unexpected.", __FILE__,__LINE__);}
  }
  for (int nk1 = 0; nk1 < k1dim; ++nk1)
  {
    if(k1map[nk1] == -1)
      {abort();throw ProgrammingError("some orbital in k1space not belong to pdmspace; unexpected.", __FILE__,__LINE__);}
  }
  for (int nk2 = 0; nk2 < k2dim; ++nk2)
  {
    if(k2map[nk2] == -1)
      {abort();throw ProgrammingError("some orbital in k2space not belong to pdmspace; unexpected.", __FILE__,__LINE__);}
  }

  Ref<SpinMOPairIter> upp_pair = new SpinMOPairIter(b1dim, b2dim, AlphaBeta);
  Ref<SpinMOPairIter> low_pair = new SpinMOPairIter(k1dim, k2dim, AlphaBeta);
  for(upp_pair->start(); *upp_pair; upp_pair->next())   // add BetaAlpha/AlphaAlpha/BetaBeta contribution to sf_rdm
  {
    for(low_pair->start(); *low_pair; low_pair->next())
     {
         const int nb1 = upp_pair->i();
         const int nb2 = upp_pair->j();
         const int nk1 = low_pair->i();
         const int nk2 = low_pair->j();
         double rdmelement = sf2rdm.get_element(b1map[nb1] * n_pdmspace + b2map[nb2], k1map[nk1] * n_pdmspace + k2map[nk2]);
         result(upp_pair->ij(), low_pair->ij()) = rdmelement;
     }
  }

  return result;
}



//'int' means intermediate
RefSCMatrix PT2R12::rdm2_sf_4spaces_int(const double a, const double b, double const c,
                                                  const Ref<OrbitalSpace> b1space,
                                                  const Ref<OrbitalSpace> b2space,
                                                  const Ref<OrbitalSpace> k1space,
                                                  const Ref<OrbitalSpace> k2space)
{
  const unsigned int nb1 = b1space->rank();
  const unsigned int nb2 = b2space->rank();
  const unsigned int nk1 = k1space->rank();
  const unsigned int nk2 = k2space->rank();

  RefSCMatrix rdm2 = rdm2_sf_4spaces(b1space, b2space, k1space, k2space);
  RefSCMatrix result = rdm2.clone();
  result.assign(0.0);
  rdm2.scale(a);
  RefSCMatrix opdm1a = rdm1_sf_2spaces(b1space, k1space);
  RefSCMatrix opdm1b = rdm1_sf_2spaces(b2space, k2space);
  RefSCMatrix opdm2a = rdm1_sf_2spaces(b1space, k2space);
  RefSCMatrix opdm2b = rdm1_sf_2spaces(b2space, k1space);
  Ref<OrbitalSpace> occ_space = r12eval_->ggspace(Alpha);
//  ExEnv::out0() << indent << occ_space->rank() << std::endl;
  Ref<SpinMOPairIter> upp_pair = new SpinMOPairIter(b1space->rank(), b2space->rank(), AlphaBeta);
  Ref<SpinMOPairIter> low_pair = new SpinMOPairIter(k1space->rank(), k2space->rank(), AlphaBeta);
  for(upp_pair->start(); *upp_pair; upp_pair->next())
  {
    for(low_pair->start(); *low_pair; low_pair->next())
    {
      const unsigned int b1 = upp_pair->i();
      const unsigned int b2 = upp_pair->j();
      const unsigned int k1 = low_pair->i();
      const unsigned int k2 = low_pair->j();
      const double element = rdm2.get_element(upp_pair->ij(), low_pair->ij())
               + b * opdm1a.get_element(b1,k1) * opdm1b.get_element(b2,k2)
               + c * opdm2a.get_element(b1,k2) * opdm2b.get_element(b2,k1);
      result.set_element(upp_pair->ij(), low_pair->ij(), element);
    }
  }
  return result;
}


template<PT2R12::Tensor4_Permute HowPermute>
RefSCMatrix PT2R12::RefSCMAT4_permu(RefSCMatrix rdm2_4space_int,
                                      const Ref<OrbitalSpace> b1space,
                                      const Ref<OrbitalSpace> b2space,
                                      const Ref<OrbitalSpace> k1space,
                                      const Ref<OrbitalSpace> k2space)
{
  RefSCMatrix result;
  const unsigned int b1dim = b1space->rank();
  const unsigned int b2dim = b2space->rank();
  const unsigned int k1dim = k1space->rank();
  const unsigned int k2dim = k2space->rank();
  Ref<SpinMOPairIter> upp_pair, low_pair;
  if(HowPermute == Permute34)
  {
    result = rdm2_4space_int.clone();
    result.assign(0.0);
    upp_pair = new SpinMOPairIter(b1dim, b2dim, AlphaBeta); // the iterators are for the resultant matrices
    low_pair = new SpinMOPairIter(k2dim, k1dim, AlphaBeta);
  }
  else if(HowPermute == Permute23)
  {
    const unsigned int upp_dim = b1dim * k1dim;
    const unsigned int low_dim = b2dim * k2dim;
    RefSCDimension upp_scdim = new SCDimension(upp_dim);
    RefSCDimension low_scdim = new SCDimension(low_dim);
    result = rdm2_4space_int->kit()->matrix(upp_scdim, low_scdim);
    result.assign(0.0);
    upp_pair = new SpinMOPairIter(b1dim, k1dim, AlphaBeta);
    low_pair = new SpinMOPairIter(b2dim, k2dim, AlphaBeta);
  }
  else if(HowPermute == Permute14)
  {
      const unsigned int upp_dim = k2dim * b2dim;
      const unsigned int low_dim = k1dim * b1dim;
      RefSCDimension upp_scdim = new SCDimension(upp_dim);
      RefSCDimension low_scdim = new SCDimension(low_dim);
      result = rdm2_4space_int->kit()->matrix(upp_scdim, low_scdim);
      result.assign(0.0);
      upp_pair = new SpinMOPairIter(k2dim, b2dim, AlphaBeta);
      low_pair = new SpinMOPairIter(k1dim, b1dim, AlphaBeta);
    }


  double oneelement;
  for(upp_pair->start(); *upp_pair; upp_pair->next())   // add BetaAlpha/AlphaAlpha/BetaBeta contribution to sf_rdm
  {
    for(low_pair->start(); *low_pair; low_pair->next())
      {
         const int U1 = upp_pair->i();
         const int U2 = upp_pair->j();
         const int L1 = low_pair->i();
         const int L2 = low_pair->j();
         if(HowPermute == Permute34)
             oneelement = rdm2_4space_int.get_element(upp_pair->ij(), L2* k2dim + L1);
         else if(HowPermute == Permute23)
             oneelement = rdm2_4space_int.get_element(U1 * b2dim + L1, U2* k2dim + L2);
         else if(HowPermute == Permute14)
             oneelement = rdm2_4space_int.get_element(L2 * b2dim + U2, L1* k2dim + U1);
         else
             abort();
         result(upp_pair->ij(), low_pair->ij()) = oneelement;
      }
  }
  return result;
}

RefSymmSCMatrix PT2R12::rdm1()
{
  return convert_to_local_kit(rdm1_->scmat());
}



RefSymmSCMatrix PT2R12::rdm2()
{
  // since LocalSCMatrixKit is used everywhere, convert to Local kit
  return convert_to_local_kit(rdm2_->scmat());
}



void PT2R12::compute()
{
  r12world()->initialize();
  const bool debug_printing = false;
  if(debug_printing)
  {
//    basis->print();
    rdm1_sf().print("debug: rdm1_sf");
    //rdm2_sf().print("debug: rdm2_sf");
    r12eval_->ggspace(Alpha)->print_detail();
    r12eval_->occ(Alpha)->print_detail();
    r12eval_->vir(Alpha)->print_detail();
    r12eval_->orbs(Alpha)->print_detail();
    r12world()->cabs_space(Alpha)->print_detail();
    r12eval_->ordm(Alpha)->print("ordm-alpha");
    r12eval_->ordm()->print("ordm");
  }
  r12world()->cabs_space(Alpha); // make sure that CABS spaces are computed

  const double energy_ref = r12world()->refwfn()->energy();
  double energy_correction_r12 = 0.0;
  double energy_pt2r12;
  double B_so = 0.0;
  double V_so = 0.0;
  double X_so = 0.0; // these 3 varialbes store the final values for B, V, X
  double energy_pt2r12_sf = 0.0;
  double cabs_singles_e = 0.0;
  const bool spin_polarized = r12world()->refwfn()->spin_polarized();

#if 0
  if(calc_davidson_)
  {
    if(not r12world()->refwfn()->force_rasscf())
      throw ProgrammingError("To calc Davidson correction, must set force_correlate_rasscf_ to true to enable proper initialization of conventional virtual orbital space.", __FILE__,__LINE__);
    Ref<OrbitalSpace> conv_vir = r12world()->refwfn()->conv_uocc_sb();
    Ref<OrbitalSpace> conv_occ = r12world()->refwfn()->conv_occ_sb();
    RefSCMatrix opdm_vv = rdm1_sf_2spaces(conv_vir, conv_vir);
    RefSCMatrix tpdm_vvvv = rdm2_sf_4spaces(conv_vir, conv_vir, conv_vir, conv_vir);
    const double vir_percentage = opdm_vv->trace()-0.5 * tpdm_vvvv->trace();
    ExEnv::out0() << std::endl << std::endl << indent <<scprintf("unoccupied occ num:                     %17.12lf",vir_percentage) << "\n";
    const double davidson = 1/(1 - vir_percentage) - 1;
    ExEnv::out0()  << indent << scprintf("Davidson correction coef:              %17.12lf",
                                            davidson) << std::endl << std::endl;
  }
#endif

  double recomp_ref_energy = 0.0;
  if (pt2_correction_)
  {
    MPQC_ASSERT(r12world()->r12tech()->ansatz()->projector() == R12Technology::Projector_2);

#if defined(HAVE_MPQC3_RUNTIME)
    if (use_mpqc3_) {
      std::pair<double,double> e = energy_PT2R12_projector2_mpqc3();
      energy_pt2r12_sf = e.first;
      recomp_ref_energy = e.second;
    } else
#endif
    {
      energy_pt2r12_sf = energy_PT2R12_projector2();
      recomp_ref_energy = this->energy_recomputed_from_densities();
    }
    energy_correction_r12 = energy_pt2r12_sf;
  }

  if(cabs_singles_)
  {
    double cabs_singles_corre = 0.0;
    if(cabs_singles_h0_ == string("complete"))
      cabs_singles_e = cabs_singles_Complete();
    else if(cabs_singles_h0_ == string("CI"))
      cabs_singles_e = cabs_singles_Complete();
    else if(cabs_singles_h0_ == string("dyall_1"))
      cabs_singles_e = cabs_singles_Dyall();
    else if(cabs_singles_h0_ == string("dyall_2"))
      cabs_singles_e = cabs_singles_Dyall();
    else if(cabs_singles_h0_ == string("fock"))
    cabs_singles_e = cabs_singles_Fock();
    else
      throw InputError("invalid value for keyword cabs_singles_h0",
                       __FILE__, __LINE__,
                       "cabs_singles_h0", cabs_singles_h0_.c_str(),
                       this->class_desc());
  }

  const double energy = energy_ref + energy_correction_r12 + cabs_singles_e;

#if not defined(HAVE_MPQC3_RUNTIME)
#else
#endif

    ExEnv::out0() <<endl << indent << scprintf("Reference energy [au]:                 %17.12lf",
                                       energy_ref) << std::endl << std::endl;
    if(cabs_singles_)
    {
      std::string es = "CABS singles(" + cabs_singles_h0_ + ")";
      const unsigned int LL = std::string("Reference energy [au]:                 ").size();
      es.resize(LL, ' ');
      ExEnv::out0() << indent << scprintf((es + "%17.12lf").c_str(),  cabs_singles_e) << endl;
      ExEnv::out0() << indent << scprintf("RASSCF+CABS singles:                   %17.12lf",
                                                energy_ref + cabs_singles_e) << endl << endl;
    }

    ExEnv::out0() << std::endl << std::endl << indent << scprintf("Reference energy (%9s) [au]:     %17.12lf",
                                        (this->r12world()->world()->basis_df().null() ? "   recomp" : "recomp+DF"),
                                        recomp_ref_energy) << endl;

  if(pt2_correction_)
  {
    ExEnv::out0() << indent << scprintf("[2]_R12 energy [au]:                   %17.12lf",
                                        energy_correction_r12) << endl;
    ExEnv::out0() << indent << scprintf("Total [2]_R12 energy [au]:             %17.12lf",
                                        energy) << std::endl;
  }

  set_energy(energy);
}

double PT2R12::magnetic_moment() const
{
  return r12world()->refwfn()->magnetic_moment();
}

double PT2R12::cabs_singles_Complete()
{
# define DEBUGG false

  const SpinCase1 spin = Alpha;
  Ref<OrbitalSpace> pspace = this->r12world()->refwfn()->occ_sb();
  Ref<OrbitalSpace> vspace = this->r12world()->refwfn()->uocc_act_sb(spin);
  Ref<OrbitalSpace> cabsspace = this->r12world()->cabs_space(spin);

  Ref<OrbitalSpaceRegistry> oreg = this->r12world()->world()->tfactory()->orbital_registry();
  if (!oreg->value_exists(pspace))
    oreg->add(make_keyspace_pair(pspace));
  const string key = oreg->key(pspace);
  pspace = oreg->value(key);

  Ref<OrbitalSpace> all_virtual_space;
  if (cabs_singles_coupling_)
  {
    all_virtual_space = new OrbitalSpaceUnion("AA", "all virtuals", *vspace, *cabsspace, true);
    if (!oreg->value_exists(all_virtual_space)) oreg->add(make_keyspace_pair(all_virtual_space));
    const string AAkey = oreg->key(all_virtual_space);
    all_virtual_space = oreg->value(AAkey);

    { // make sure that the AO space that supports all_virtual_space is known
      Ref<AOSpaceRegistry> aoreg = this->r12world()->world()->tfactory()->ao_registry();
      if (aoreg->key_exists(all_virtual_space->basis()) == false) {
        Ref<Integral> localints = this->integral()->clone();
        Ref<OrbitalSpace> mu = new AtomicOrbitalSpace("mu''", "CABS(AO)+VBS(AO)", all_virtual_space->basis(), localints);
        oreg->add(make_keyspace_pair(mu));
        aoreg->add(mu->basis(),mu);
      }
    }
  }

  Ref<OrbitalSpace> Aspace;
  if (cabs_singles_coupling_)
    Aspace = all_virtual_space;
  else
    Aspace = cabsspace;

  // block size
  const unsigned int num_blocks = vspace->nblocks();
  const std::vector<unsigned int>& p_block_sizes = pspace->block_sizes();
  const std::vector<unsigned int>& v_block_sizes = vspace->block_sizes();
  const std::vector<unsigned int>& cabs_block_sizes = cabsspace->block_sizes();
  const std::vector<unsigned int>& A_block_sizes = Aspace->block_sizes();

  Ref<LocalSCMatrixKit> local_kit = new LocalSCMatrixKit;

  // dimension
  const int nA = Aspace->rank();
  const int ni = pspace->rank();
  RefSCDimension dimAA = new SCDimension(nA*nA);
  RefSCDimension dimii = new SCDimension(ni*ni);
  RefSCDimension dimiA = new SCDimension(ni*nA);
  RefSCDimension dimH = new SCDimension(ni*nA+1);
  RefSCDimension dimi = new SCDimension(ni);
  RefSCDimension dimA = new SCDimension(nA);
  RefSCVector vec_AA = local_kit->vector(dimAA);
  RefSCVector vec_ii = local_kit->vector(dimii);

  // get one-electron operator
  RefSCMatrix hcore_ii_block = r12eval_->fock(pspace, pspace, spin, 0.0, 0.0);
  RefSCMatrix hcore_AA_block = r12eval_->fock(Aspace, Aspace, spin, 0.0, 0.0);
  RefSCMatrix hcore_iA_block = r12eval_->fock(pspace, Aspace, spin, 0.0, 0.0);
  RefSymmSCMatrix hcore_AA = local_kit->symmmatrix(dimA);
  RefSymmSCMatrix hcore_ii = local_kit->symmmatrix(dimi);
  RefSCMatrix hcore_iA = local_kit->matrix(dimi, dimA);
 for (int aa = 0; aa < nA; ++aa) // can't use accumulate
  {
    for (int bb = 0; bb < nA; ++bb)
    {
      hcore_AA->set_element(aa,bb, hcore_AA_block->get_element(aa,bb));
    }
  }
  for (int ii = 0; ii < ni; ++ii)
  {
    for (int jj = 0; jj < ni; ++jj)
    {
      hcore_ii->set_element(ii,jj, hcore_ii_block->get_element(ii,jj));
    }
  }
  for (int ii = 0; ii < ni; ++ii)
  {
    for (int aa = 0; aa < nA; ++aa)
    {
      hcore_iA->set_element(ii,aa, hcore_iA_block->get_element(ii,aa));
    }
  }
#if DEBUGG
  hcore_AA.print(string("core AA").c_str());
  hcore_ii.print(string("core ii").c_str());
  hcore_iA.print(string("core iA").c_str());
#endif
  RefDiagSCMatrix delta_AA = hcore_AA.kit()->diagmatrix(hcore_AA.dim());
  delta_AA->assign(0.0);
  for (int i = 0; i < nA; ++i)
  {
    delta_AA->set_element(i, 1.0);
  }

  RefSCMatrix gamma1 = rdm1_sf_2spaces(pspace, pspace);
  gamma1.print(string("CABS singles: gamma1").c_str());
  RefSCMatrix gamma2 = rdm2_sf_4spaces(pspace, pspace, pspace, pspace);
  RefSCMatrix B_bar = local_kit->matrix(dimAA, dimii); // intermediate mat
//  RefSCMatrix B = local_kit->matrix(dimiA, dimiA);
  B_bar->assign(0.0);
  RefSCMatrix b_bar = local_kit->matrix(dimi, dimA);
  b_bar->assign(0.0);
  RefSCVector b = local_kit->vector(dimiA); // RHS
  RefSCVector b0 = local_kit->vector(dimH); // RHS


  // Compute B
  // Term1: h(alpha, beta)* gamma(i,j)
  {
    matrix_to_vector(vec_AA, hcore_AA);
    matrix_to_vector(vec_ii, gamma1);
    B_bar->accumulate_outer_product(vec_AA, vec_ii);
  }

  // Term2: -delta(alpha, beta)*(g(im,kl) * gamma(jm,kl) )
  {
    RefSCMatrix gbar_imkl = g(pspace, pspace, pspace, pspace);
    RefSCMatrix g_i_mkl = RefSCMAT_combine234(gbar_imkl, ni, ni, ni, ni);
    RefSCMatrix dbar_mkl_j = RefSCMAT_combine234(gamma2, ni, ni, ni, ni).t();
    RefSCMatrix gd = g_i_mkl * dbar_mkl_j;
    gd->scale(-1.0);
    matrix_to_vector(vec_AA, delta_AA);
    matrix_to_vector(vec_ii, gd);
    B_bar->accumulate_outer_product(vec_AA, vec_ii);
  }

  // Term3: -delta(alpha, beta)*( h(i,k) * gamma(k,j) )
  {
    RefSCMatrix hd = hcore_ii*gamma1;
    hd->scale(-1.0);
    matrix_to_vector(vec_AA, delta_AA);
    matrix_to_vector(vec_ii,hd);
    B_bar->accumulate_outer_product(vec_AA, vec_ii);
  }

  // Term4: +g(alpha k, beta l) *gamma(ki, lj)
  {
    RefSCMatrix gg = g(Aspace, pspace, Aspace, pspace);
    RefSCMatrix permu_gg = RefSCMAT4_permu<Permute23>(gg, Aspace, pspace, Aspace, pspace);
    RefSCMatrix permu_d = RefSCMAT4_permu<Permute23>(gamma2, pspace, pspace, pspace, pspace);
    B_bar->accumulate(permu_gg*permu_d);
  }

  // Term5: +g(alpha k, l beta) *gamma(ki, jl)
  {
    RefSCMatrix gg = g(Aspace, pspace, pspace, Aspace);
    RefSCMatrix permu_gg1 = RefSCMAT4_permu<Permute34>(gg, Aspace, pspace, pspace, Aspace);
    RefSCMatrix permu_gg2 = RefSCMAT4_permu<Permute23>(permu_gg1, Aspace, pspace, Aspace, pspace);
    RefSCMatrix permu_d1 = RefSCMAT4_permu<Permute34>(gamma2, pspace, pspace, pspace, pspace);
    RefSCMatrix permu_d2 = RefSCMAT4_permu<Permute23>(gamma2, pspace, pspace, pspace, pspace);
    B_bar->accumulate(permu_gg2*permu_d2);
  } // finish computing B

  //compute b_bar
  // - gamma(j,k) * h(k, beta) - gamma(jm,kl)*g(beta m, kl)
  {
     b_bar->accumulate(gamma1* hcore_iA);
#if DEBUGG
     gamma1.print(string("gamma1").c_str());
     hcore_iA.print(string("hcore iA").c_str());
     b_bar.print(string("b_bar term1").c_str());
#endif
     RefSCMatrix dd = RefSCMAT_combine234(gamma2, ni, ni, ni, ni);
     RefSCMatrix gg1 = g(Aspace, pspace, pspace, pspace);
     RefSCMatrix gg2 = RefSCMAT_combine234(gg1, nA, ni, ni, ni).t();
     b_bar->accumulate(dd*gg2);
#if DEBUGG
     b_bar.print(string("b_bar +term2").c_str());
#endif
     b_bar->scale(-1.0);
  }
#if DEBUGG
  b_bar.print(string("b_bar before zero").c_str());
#endif

  if (cabs_singles_coupling_) // zero Fock matrix component f^i_a
  {
    unsigned int offset1 = 0;
    int block_counter1, row_ind, v_ind;
    for (block_counter1 = 0; block_counter1 < num_blocks; ++block_counter1)
    {
      for (v_ind = 0; v_ind < v_block_sizes[block_counter1]; ++v_ind)
      {
        const unsigned int b_v_ind =  offset1 + v_ind;
        for (row_ind = 0; row_ind < ni; ++row_ind)
          b_bar.set_element(row_ind, b_v_ind, 0.0);
      }
      offset1 += A_block_sizes[block_counter1];
    }
  } // finish RHS construction

#if DEBUGG
  b_bar.print(string("b_bar after zero").c_str());
#endif
  matrix_to_vector(b, b_bar);

  RefSCMatrix B = RefSCMAT4_permu<Permute14>(B_bar, Aspace, Aspace, pspace, pspace);
  // symmetrize B
  B.accumulate(B.t());
  B.scale(0.5);

  double E;
  if(cabs_singles_h0_ == string("CI"))
  {
    RefSCMatrix H = local_kit->matrix(dimH, dimH);
    H.assign(0.0);
    H.assign_subblock(B, 1, ni*nA, 1, ni*nA);
#if false
    B.print(string("B").c_str());
    H.print(string("H").c_str());
#endif
    for(int i = 1; i < dimH.n(); ++i)
    {
      b0.set_element(i, b.get_element(i-1));
    }
    H.assign_column(b0, 0);
    H.assign_row(b0,0);
#if false
    H.print(string("H with b").c_str());
#endif
    RefSCMatrix U = H.clone();
    RefSCMatrix V = H.clone();
    RefDiagSCMatrix S = local_kit->diagmatrix(dimH);
    H.svd(U,S,V);
//    S.print(string("SVD").c_str());
    E = -1.0 * S.get_element(ni*nA); // seems the roots are sorted in descending order
  }
  else if(cabs_singles_h0_ == string("complete"))
  {
//    RefSCVector bcopy = b->copy();
    RefSCVector X = b->clone();
    X.assign(0.0);
  #if DEBUGG
    b.print(ExEnv::out0());
  #endif
    RefSymmSCMatrix Bsymm = B.kit()->symmmatrix(dimiA);
    Bsymm.assign_subblock(B, 0, ni*nA-1, 0, ni*nA-1);
    const double rcond = lapack_linsolv_symmnondef(Bsymm, X, b);
    if (rcond < 1e-8)
      ExEnv::out0() << indent << "[1]_S wfn eqs rcond = " << std::setprecision(12) << rcond << std::endl;
//    B.solve_lin(b);
  #if DEBUGG
    b.print(string("b").c_str());
  #endif
    E = -1.0 * (X.dot(b));
  }
  return E;
}

#if defined(HAVE_MPQC3_RUNTIME)
namespace{
template<typename T>
    struct _CABS_singles_Fock {

        typedef TA::Array<T, 4> Array4;
        typedef TA::Array<T, 2> Array2;

        const Array4& Bmatrix;

        _CABS_singles_Fock(const Array4& B) : Bmatrix(B){
        }

        /**
         * @param[in] C
         * @param[out] BC
         */
        void operator()(const Array2& C, Array2& BC) {
            BC("m1,B'") = Bmatrix("B',A',n1,m1") * C("n1,A'");
        }
    };
}

namespace {
  /// makes a diagonal 2-index preconditioner: pc_x^y = -1/ ( <x|O1|x> - <y|O2|y> )
  template <typename T>
  struct diag_precond2 {
    typedef Eigen::Matrix<T, Eigen::Dynamic, Eigen::Dynamic, Eigen::RowMajor> EigenMatrixX;
    diag_precond2(const EigenMatrixX& O1_mat,
                  const EigenMatrixX& O2_mat) :
                      O1_mat_(O1_mat), O2_mat_(O2_mat) {
    }
    template <typename Index> T operator()(const Index& i) {
      return 1.0 / (- O1_mat_(i[0], i[0]) + O2_mat_(i[1], i[1]));
    }

    private:
      EigenMatrixX O1_mat_;
      EigenMatrixX O2_mat_;
  };
}
#endif

double PT2R12::cabs_singles_Dyall()
{
  /*"Perturbative Correction for the Basis Set Incompleteness Error of CASSCF",
   * L. Kong and E.~F.~Valeev,  J. Chem. Phys. 133, 174126 (2010),
   * http://dx.doi.org/10.1063/1.3499600.
   * */
# define DEBUGG false

#if defined(HAVE_MPQC3_RUNTIME)
  if (use_mpqc3_) {
    throw ProgrammingError(
        "PT2R12::cabs_singles_Dyall() not implemented",
        __FILE__,
        __LINE__);
<<<<<<< HEAD
    return 0.0;
=======
    return 0.0; // unreachable
>>>>>>> cec385f2
  } else
#endif
  {
    ExEnv::out0() << std::endl << std::endl << indent
        << "Enter PT2R12::cabs_singles_Dyall \n";
    std::cout << "  DEBUGG = " << DEBUGG << std::endl;
    const SpinCase1 spin = Alpha;
    Ref<OrbitalSpace> pspace = this->r12world()->refwfn()->occ_sb();
    Ref<OrbitalSpace> vspace = this->r12world()->refwfn()->uocc_act_sb(spin);
    Ref<OrbitalSpace> cabsspace = this->r12world()->cabs_space(spin);

    Ref<OrbitalSpaceRegistry> oreg =
        this->r12world()->world()->tfactory()->orbital_registry();
    if (!oreg->value_exists(pspace))
      oreg->add(make_keyspace_pair(pspace));
    const string key = oreg->key(pspace);
    pspace = oreg->value(key);

    Ref<OrbitalSpace> all_virtual_space;
    if (cabs_singles_coupling_) {
      all_virtual_space = new OrbitalSpaceUnion("AA", "all virtuals", *vspace,
                                                *cabsspace, true);
      if (!oreg->value_exists(all_virtual_space))
        oreg->add(make_keyspace_pair(all_virtual_space));
      const string AAkey = oreg->key(all_virtual_space);
      all_virtual_space = oreg->value(AAkey);

      { // make sure that the AO space that supports all_virtual_space is known
        Ref<AOSpaceRegistry> aoreg =
            this->r12world()->world()->tfactory()->ao_registry();
        if (aoreg->key_exists(all_virtual_space->basis()) == false) {
          Ref<Integral> localints = this->integral()->clone();
          Ref<OrbitalSpace> mu = new AtomicOrbitalSpace(
              "mu''", "CABS(AO)+VBS(AO)", all_virtual_space->basis(),
              localints);
          oreg->add(make_keyspace_pair(mu));
          aoreg->add(mu->basis(), mu);
        }
      }
    }

    Ref<OrbitalSpace> Aspace;
    if (cabs_singles_coupling_)
      Aspace = all_virtual_space;
    else
      Aspace = cabsspace;

    // block size
    const unsigned int num_blocks = vspace->nblocks();
    const std::vector<unsigned int>& p_block_sizes = pspace->block_sizes();
    const std::vector<unsigned int>& v_block_sizes = vspace->block_sizes();
    const std::vector<unsigned int>& cabs_block_sizes =
        cabsspace->block_sizes();
    const std::vector<unsigned int>& A_block_sizes = Aspace->block_sizes();

    Ref<LocalSCMatrixKit> local_kit = new LocalSCMatrixKit;

    // dimension
    const int nA = Aspace->rank();
    const int ni = pspace->rank();
    RefSCDimension dimAA = new SCDimension(nA * nA);
    RefSCDimension dimii = new SCDimension(ni * ni);
    RefSCDimension dimiA = new SCDimension(ni * nA);
    RefSCDimension dimi = new SCDimension(ni);
    RefSCDimension dimA = new SCDimension(nA);
    RefSCVector vec_AA = local_kit->vector(dimAA);
    RefSCVector vec_ii = local_kit->vector(dimii);

    // matrices
    RefSCMatrix hcore_ii_block = r12eval_->fock(pspace, pspace, spin, 0.0, 0.0);
    RefSCMatrix fock_AA_block_a = r12eval_->fock(Aspace, Aspace, Alpha);
    RefSCMatrix fock_AA_block_b = r12eval_->fock(Aspace, Aspace, Beta);
    RefSCMatrix fock_AA_block = fock_AA_block_a + fock_AA_block_b;
    fock_AA_block.scale(0.5);
    RefSCMatrix fock_iA_block_a = r12eval_->fock(pspace, Aspace, Alpha);
    RefSCMatrix fock_iA_block_b = r12eval_->fock(pspace, Aspace, Beta);
    RefSCMatrix fock_iA_block = fock_iA_block_a + fock_iA_block_b;
    fock_iA_block.scale(0.5);
    RefSCMatrix hcore_iA_block = r12eval_->fock(pspace, Aspace, spin, 0.0, 0.0);
    RefSCMatrix fock_AA = local_kit->matrix(dimA, dimA);
    RefSCMatrix hcore_ii = local_kit->matrix(dimi, dimi);
    RefSCMatrix fock_iA = local_kit->matrix(dimi, dimA);
    RefSCMatrix hcore_iA = local_kit->matrix(dimi, dimA);
    for (int aa = 0; aa < nA; ++aa) // can't use accumulate
        {
      for (int bb = 0; bb < nA; ++bb) {
        fock_AA->set_element(aa, bb, fock_AA_block->get_element(aa, bb));
      }
    }
    for (int ii = 0; ii < ni; ++ii) {
      for (int jj = 0; jj < ni; ++jj) {
        hcore_ii->set_element(ii, jj, hcore_ii_block->get_element(ii, jj));
      }
    }
    for (int ii = 0; ii < ni; ++ii) {
      for (int aa = 0; aa < nA; ++aa) {
        fock_iA->set_element(ii, aa, fock_iA_block->get_element(ii, aa));
      }
    }
    for (int ii = 0; ii < ni; ++ii) {
      for (int aa = 0; aa < nA; ++aa) {
        hcore_iA->set_element(ii, aa, hcore_iA_block->get_element(ii, aa));
      }
    }
    RefSCMatrix delta_AA = fock_AA->clone();
    delta_AA->assign(0.0);
    for (int i = 0; i < nA; ++i) {
      delta_AA->set_element(i, i, 1.0);
    }

    RefSCMatrix gamma1 = rdm1_sf_2spaces(pspace, pspace);
    RefSCMatrix gamma2 = rdm2_sf_4spaces(pspace, pspace, pspace, pspace);
    RefSCMatrix B_bar = local_kit->matrix(dimAA, dimii); // intermediate mat
//  RefSCMatrix B = local_kit->matrix(dimiA, dimiA);
    B_bar->assign(0.0);
    RefSCMatrix b_bar = local_kit->matrix(dimi, dimA);
    b_bar->assign(0.0);
    RefSCVector b = local_kit->vector(dimiA); // RHS

    // Compute B
    // Term1: fock(alpha, beta)* gamma(i,j)
    {
      matrix_to_vector(vec_AA, fock_AA);
      matrix_to_vector(vec_ii, gamma1);
      B_bar->accumulate_outer_product(vec_AA, vec_ii);
    }
#if DEBUGG
    B_bar.print(string("term1 B matrix").c_str());
#endif
    // Term2: -delta(alpha, beta)*(g(im,kl) * gamma(jm,kl) )
    {
      RefSCMatrix gbar_imkl = g(pspace, pspace, pspace, pspace);
      RefSCMatrix g_i_mkl = RefSCMAT_combine234(gbar_imkl, ni, ni, ni, ni);
      RefSCMatrix dbar_mkl_j = RefSCMAT_combine234(gamma2, ni, ni, ni, ni).t();
      RefSCMatrix gd = g_i_mkl * dbar_mkl_j;
      gd->scale(-1.0);
      matrix_to_vector(vec_AA, delta_AA);
      matrix_to_vector(vec_ii, gd);
      B_bar->accumulate_outer_product(vec_AA, vec_ii);
    }
#if DEBUGG
    B_bar.print(string("term12 B matrix").c_str());
#endif
    // Term3: -delta(alpha, beta)*( h(i,k) * gamma(k,j) )
    {
      RefSCMatrix hd = hcore_ii * gamma1;
      hd->scale(-1.0);
      matrix_to_vector(vec_AA, delta_AA);
      matrix_to_vector(vec_ii, hd);
      B_bar->accumulate_outer_product(vec_AA, vec_ii);
    }
#if DEBUGG
    B_bar.print(string("term123 B matrix").c_str());
    ofstream foutB("term123");
    B_bar.print(foutB);
    foutB.close();
#endif
    //compute b_bar
    if (cabs_singles_h0_ == string("dyall_1")) {
      // - \Gamma^j_k F^k_beta
      b_bar->accumulate(gamma1 * fock_iA);
#if DEBUGG
      gamma1.print(string("gamma1").c_str());
      hcore_iA.print(string("hcore iA").c_str());
      b_bar.print(string("b_bar term1").c_str());
#endif
      b_bar->scale(-1.0);
    }
    if (cabs_singles_h0_ == string("dyall_2")) {
      // - gamma(j,k) * h(k, beta) - gamma(jm,kl)*g(beta m, kl)
      b_bar->accumulate(gamma1 * hcore_iA);
      RefSCMatrix dd = RefSCMAT_combine234(gamma2, ni, ni, ni, ni);
      RefSCMatrix gg1 = g(Aspace, pspace, pspace, pspace);
      RefSCMatrix gg2 = RefSCMAT_combine234(gg1, nA, ni, ni, ni).t();
      b_bar->accumulate(dd * gg2);
      b_bar->scale(-1.0);
    }
#if DEBUGG
    b_bar.print(string("b_bar before zero").c_str());
#endif

    if (cabs_singles_coupling_) // zero Fock matrix component f^i_a
    {
      unsigned int offset1 = 0;
      int block_counter1, row_ind, v_ind;
      for (block_counter1 = 0; block_counter1 < num_blocks; ++block_counter1) {
        for (v_ind = 0; v_ind < v_block_sizes[block_counter1]; ++v_ind) {
          const unsigned int b_v_ind = offset1 + v_ind;
          for (row_ind = 0; row_ind < ni; ++row_ind)
            b_bar.set_element(row_ind, b_v_ind, 0.0);
        }
        offset1 += A_block_sizes[block_counter1];
      }
    }

    matrix_to_vector(b, b_bar);
#if DEBUGG
    b.print(string("b matrix").c_str());
    ofstream foutb("bmatrix");
    b.print(foutb);
    foutb.close();
#endif
    RefSCMatrix B1 = RefSCMAT4_permu<Permute14>(B_bar, Aspace, Aspace, pspace,
                                                pspace);
    RefSCMatrix B2 = B1.copy().t();
    RefSCMatrix B = B1 + B2;
    B.scale(0.5);
#if DEBUGG
    B.print(string("B matrix").c_str());
#endif
    RefSCVector X = b->clone();
    X.assign(0.0);
    RefSymmSCMatrix Bsymm = B.kit()->symmmatrix(dimiA);
    Bsymm.assign_subblock(B, 0, ni * nA - 1, 0, ni * nA - 1);
    //lapack_linsolv_symmnondef(Bsymm, X, b);
    linsolv_symmnondef_cg(Bsymm, X, b);
#if DEBUGG
    X.print(string("C matrix").c_str());
#endif
    double E = -1.0 * (X.dot(b));
    return E;
  }
}

double PT2R12::cabs_singles_Fock() {
  /*"Perturbative Correction for the Basis Set Incompleteness Error of CASSCF",
   * L. Kong and E.~F.~Valeev,  J. Chem. Phys. 133, 174126 (2010),
   * http://dx.doi.org/10.1063/1.3499600.
   * */
#define DEBUGG false

#if defined(HAVE_MPQC3_RUNTIME)
  if (use_mpqc3_) {
<<<<<<< HEAD
    ExEnv::out0() << std::endl << indent
    << "Enter PT2R12::cabs_single_Fock MPQC3_RUNTIME \n";
    typedef SingleReference_R12Intermediates<double>::TArray4 TArray4;
    typedef SingleReference_R12Intermediates<double>::TArray2 TArray2;

    bootup_mpqc3();

    // make all the matrixes that needed
    // go to file sr_r12intermediates.h for notation
    TArray2 gamma2 = _2("<m|gamma|n>");
#if DEBUGG
    std::cout << "gamma2: \n" << gamma2 << std::endl;
#endif

    TArray2 Fmn = _2("<m|F|n>");
    TArray2 FmA = _2("<m|F|A'>");
    TArray2 Fcn = _2("<c'|F|n>");
    TArray2 FAB = _2("<A'|F|B'>");

    TArray2 IAB = _2("<B'|I|A'>");
    TArray2 IBc = _2("<B'|I|c'>");

    TArray4 gamma4 = _4("<n1 m|gamma|m1 n>");

    // make B matrix in Equation (18)
    // term1
    TArray4 term1 = FAB("B',A'") * gamma2("n1,m1");
    // term2
    TArray4 term2 = IAB("B',A'") * Fmn("n,m") * gamma4("n1,m,m1,n");
    // term3
    TArray4 term3 = - IAB("B',A'") * Fmn("n,m") * gamma2("n1,m1") * gamma2("m,n");
    // B
    TArray4 B = term1("B',A',n1,m1") + term2("B',A',n1,m1") + term3("B',A',n1,m1");
#if DEBUGG
    std::cout << "B matrix: \n" << B << std::endl;
#endif
    //
    //  solve the linear algebra problem a(x)=b in Equation (15)
    //
    // x we trying to solve, C
    TArray2 x = gamma2("n,m1") * Fcn("c',n") * IBc("B',c'");
    // b in a(x) = b
    TArray2 b = -x("m1,B'");
#if DEBUGG
    std::cout << "b matrix: \n" << b << std::endl;
#endif

    // make preconditioner: inverse of diagonal elements <A'|F|A'> - <m|F|m>
    typedef detail::diag_precond2<double> pceval_type;//!< evaluator of preconditioner
    typedef TA::Array<double, 2, LazyTensor<double, 2, pceval_type> > TArray2d;
    TArray2d Delta_iA(b.get_world(), b.trange());

    pceval_type Delta_iA_gen(TA::array_to_eigen(Fmn), TA::array_to_eigen(FAB));
    // construct local tiles
    for (auto t = Delta_iA.trange().tiles().begin();
        t != Delta_iA.trange().tiles().end(); ++t) {
      if (Delta_iA.is_local(*t)) {
        std::array<std::size_t, 2> index;
        std::copy(t->begin(), t->end(), index.begin());
        madness::Future<typename TArray2d::value_type> tile(
            (LazyTensor<double, 2, pceval_type>(&Delta_iA, index, &Delta_iA_gen)));

        // Insert the tile into the array
        Delta_iA.set(*t, tile);
      }
    }
    TArray2 preconditioner = Delta_iA("m,A'");
#if DEBUGG
    std::cout << "preconditioner: \n" << preconditioner << std::endl;
#endif
    _CABS_singles_Fock<double> cabs_singles_fock(B); // initialize the function a(x)
    TA::ConjugateGradientSolver<TArray2, _CABS_singles_Fock<double> > cg_solver;// linear solver object

    // solve the linear system, a(x) = b, cabs_singles_fock is a(x); x is x. b is b in a(x) = b
    auto resnorm = cg_solver(cabs_singles_fock, b, x, preconditioner, 1e-12);
    //std::cout << "Converged CG to " << resnorm << std::endl;

#if DEBUGG
    std::cout << "C: \n" << x << std::endl;
#endif

    //calculate the second order energy based on Equation (16)
    double E = -1.0* dot(x("n,A'"),b("n,A'"));

    shutdown_mpqc3();

    return E;
=======
    throw ProgrammingError(
            "PT2R12::cabs_singles_Fock() not implemented",
            __FILE__,
            __LINE__);
        return 0.0; // unreachable
>>>>>>> cec385f2
  } else
#endif
  {
    throw ProgrammingError(
        "PT2R12::cabs_singles_Fock() called but MPQC3 runtime is not available",
        __FILE__,
        __LINE__);
    return 0.0; // unreachable
  }
}


RefSymmSCMatrix PT2R12::density()
{
  throw FeatureNotImplemented("PT2R12::density() not yet implemented");
}

void PT2R12::print(std::ostream & os) const
{
  os << indent << "PT2R12:" << endl;
  os << incindent;
  os << indent << "nfzc = " << nfzc_ << std::endl;
  os << indent << "omit_uocc = " << (omit_uocc_ ? "true" : "false") << std::endl;
  r12world()->print(os);
  Wavefunction::print(os);
  os << decindent;
}

RefSymmSCMatrix PT2R12::_rdm2_to_gg(RefSymmSCMatrix rdm)
{
  Ref<OrbitalSpace> orbs = rdm2_->orbs();
  Ref<OrbitalSpace> gspace = r12eval_->ggspace(AnySpinCase1);
  // if density is already in required spaces?
  if (*orbs == *gspace)
    return rdm;

  Ref<LocalSCMatrixKit> local_kit = new LocalSCMatrixKit;
  RefSymmSCMatrix result = local_kit->symmmatrix(r12eval_->dim_gg(AnySpinCase2));
  result.assign(0.0);
  // it's possible for gspace to be a superset of orbs
  std::vector<int> map1 = map(*orbs, *gspace);
  SpinMOPairIter UV_iter(gspace->rank(),gspace->rank(),AlphaBeta);
  SpinMOPairIter PQ_iter(gspace->rank(),gspace->rank(),AlphaBeta);
  const int nmo = orbs->rank();

  for(PQ_iter.start(); int(PQ_iter); PQ_iter.next()) {
    const int P = PQ_iter.i();
    const int Q = PQ_iter.j();
    const int PQ = PQ_iter.ij();
    const int pp = map1[P];
    const int qq = map1[Q];
    if (pp == -1 || qq == -1) continue;   // skip if these indices are not in the source rdm2
    double pfac_pq = 1.0;
    int pq = pp * nmo + qq;

    for(UV_iter.start(); int(UV_iter); UV_iter.next()) {
      const int U = UV_iter.i();
      const int V = UV_iter.j();
      const int UV = UV_iter.ij();
      const int uu = map1[U];
      const int vv = map1[V];
      if (uu == -1 || vv == -1) continue;   // skip if these indices are not in the source rdm2
      double pfac_uv = 1.0;
      int uv = uu * nmo + vv; break;

      const double rdm_PQ_UV = pfac_pq * pfac_uv * rdm.get_element(pq, uv);
      result.set_element(PQ, UV, rdm_PQ_UV);
    }
  }

  return result;
}

int PT2R12::nelectron()
{
  return r12world()->refwfn()->nelectron();
}

RefSymmSCMatrix PT2R12::X_transformed_by_C() {
  RefSCMatrix T = C();
  RefSymmSCMatrix X = r12eval_->X();
  RefSCDimension transformed_dim = T.coldim();
  RefSymmSCMatrix XT = T.kit()->symmmatrix(transformed_dim);
  XT.assign(0.0);
  XT.accumulate_transform(T, X, SCMatrix::TransposeTransform);
  return(XT);
}

double
PT2R12::energy_recomputed_from_densities() {
//  ExEnv::out0() << std::endl<< indent << "Entered energy_recomputed_from_densities" << std::endl;
  double twoparticle_energy;
  double oneparticle_energy;

  {
    const RefSymmSCMatrix H = compute_obints<&Integral::hcore>(rdm1_->orbs());
    RefSymmSCMatrix opdm = rdm1();
    // H and opdm might use different SCMatrixKits -> copy H into another matrix with the same kit as opdm
    RefSymmSCMatrix hh = opdm.clone();
    hh->convert(H);
    hh->element_op(new SCElementScaleDiagonal(0.5));

    Ref<SCElementScalarProduct> trace_op = new SCElementScalarProduct;
    hh->element_op(trace_op, opdm);
    oneparticle_energy = trace_op->result() * 2.0;
  }

  {
    const Ref<OrbitalSpace>& space = rdm2_->orbs();

    const RefSymmSCMatrix tpdm = rdm2();
    RefSCMatrix G = g(space, space);
    // G and opdm might use different SCMatrixKits -> copy G into another matrix with the same kit as opdm
    RefSymmSCMatrix gg = tpdm.clone();  gg.assign(0.0);
    gg->accumulate_subblock(G.pointer(), 0, G.nrow()-1, 0, G.ncol() - 1);  // his automatically scales off diagonal elements by 2
                                                                           // no need to scale the diagonal when taking scalar product
    G = 0;

    Ref<SCElementScalarProduct> trace_op = new SCElementScalarProduct;
    gg->element_op(trace_op, tpdm);
    twoparticle_energy = trace_op->result();
    twoparticle_energy /= 2.0; // 1/2 comes from the formula
  }

#define ENERGY_CONVENTIONAL_PRINT_CONTRIBUTIONS 1

#if ENERGY_CONVENTIONAL_PRINT_CONTRIBUTIONS
  ExEnv::out0() << "1-e energy: "
                << setprecision(12) << oneparticle_energy << endl;
  ExEnv::out0() << "2-e energy: "
                << setprecision(12) << twoparticle_energy << endl;
#endif
  double energy = oneparticle_energy + twoparticle_energy;
  energy += this->r12world()->refwfn()->basis()->molecule()->nuclear_repulsion_energy();
//  ExEnv::out0() << std::endl<< indent << "Exited energy_recomputed_from_densities" << std::endl << std::endl << std::endl;

  return(energy);
}

RefSCMatrix PT2R12::g(const Ref<OrbitalSpace>& space1,
                      const Ref<OrbitalSpace>& space2) {
  const Ref<SCMatrixKit> localkit = new LocalSCMatrixKit;
  Ref<SpinMOPairIter> PQ_iter = new SpinMOPairIter(space1->rank(),space2->rank(),AlphaBeta);
  const int nmo1 = space1->rank();
  const int nmo2 = space2->rank();
  const int pairrank = PQ_iter->nij();
  const RefSCDimension pairdim = new SCDimension(pairrank);
  RefSCMatrix G = localkit->matrix(pairdim,pairdim);
  G.assign(0.0);

  // find equivalent spaces in the registry
  Ref<OrbitalSpaceRegistry> oreg = this->r12world()->world()->tfactory()->orbital_registry();
  bool registered_space1=false, registered_space2=false;
  if (!oreg->value_exists(space1)) {
    oreg->add(make_keyspace_pair(space1));
    registered_space1 = true;
  }
  if (!oreg->value_exists(space2)) {
    oreg->add(make_keyspace_pair(space2));
    registered_space2 = true;
  }
  const string key1 = oreg->key(space1);
  Ref<OrbitalSpace> s1 = oreg->value(key1);
  const string key2 = oreg->key(space2);
  Ref<OrbitalSpace> s2 = oreg->value(key2);

  std::vector<string> tforms;
  {
    const string tform_key = ParsedTwoBodyFourCenterIntKey::key(s1->id(),s2->id(),
                                                                     s1->id(),s2->id(),
                                                                     string("ERI"),
                                                                     string(TwoBodyIntLayout::b1b2_k1k2));
    tforms.push_back(tform_key);
  }

  r12eval_->compute_tbint_tensor<ManyBodyTensors::I_to_T,false,false>(G,TwoBodyOper::eri,s1,s1,s2,s2,
      false,tforms);

  if (registered_space1) oreg->remove(space1->id());
  if (registered_space2) oreg->remove(space2->id());

  return(G);
}

RefSCMatrix PT2R12::g(const Ref<OrbitalSpace>& bra1,
                      const Ref<OrbitalSpace>& bra2,
                      const Ref<OrbitalSpace>& ket1,
                      const Ref<OrbitalSpace>& ket2)
{
      const Ref<SCMatrixKit> localkit = new LocalSCMatrixKit;
      Ref<SpinMOPairIter> braiter12 = new SpinMOPairIter(bra1->rank(),bra2->rank(),AlphaBeta);
      Ref<SpinMOPairIter> ketiter12 = new SpinMOPairIter(ket1->rank(),ket2->rank(),AlphaBeta);
      RefSCMatrix G = localkit->matrix(new SCDimension(braiter12->nij()),
                                       new SCDimension(ketiter12->nij()));
      G.assign(0.0);

      const int nket1 = ket1->rank();
      const int nket2 = ket2->rank();

      const bool bra1_eq_bra2 = (*bra1 == *bra2);
      const bool ket1_eq_ket2 = (*ket1 == *ket2);


      // find equivalent spaces in the registry
      Ref<OrbitalSpaceRegistry> oreg = this->r12world()->world()->tfactory()->orbital_registry();
      if (!oreg->value_exists(bra1) || !oreg->value_exists(bra2) || !oreg->value_exists(ket1) || !oreg->value_exists(ket2))
        throw ProgrammingError("PT2R12::g() -- spaces must be registered",__FILE__,__LINE__);


      // compute (bra1 ket1 | bra2 ket2)
      Ref<DistArray4> da4_b1k1_b2k2;
      {
        const string tform_b1k1_b2k2_key = ParsedTwoBodyFourCenterIntKey::key(bra1->id(),bra2->id(),
                                                                                   ket1->id(),ket2->id(),
                                                                                   string("ERI"),
                                                                                   string(TwoBodyIntLayout::b1b2_k1k2));
        Ref<TwoBodyMOIntsTransform> tform_b1k1_b2k2 = this->r12world()->world()->moints_runtime4()->get( tform_b1k1_b2k2_key );
        tform_b1k1_b2k2->compute();
        da4_b1k1_b2k2 = tform_b1k1_b2k2->ints_distarray4();
      }
      da4_b1k1_b2k2->activate();

      for(braiter12->start(); *braiter12; braiter12->next())
      {
        const int b1 = braiter12->i();
        const int b2 = braiter12->j();
        const int b12 = braiter12->ij();

        const double* blk_b1b2 = da4_b1k1_b2k2->retrieve_pair_block(b1, b2, 0);

        for(ketiter12->start(); *ketiter12; ketiter12->next())
        {
          const int k1 = ketiter12->i();
          const int k2 = ketiter12->j();
          const int k12 = ketiter12->ij();

          G.set_element( b12, k12, blk_b1b2[k12] );
        }

        da4_b1k1_b2k2->release_pair_block(b1, b2, 0);
      }
  return(G);
}

RefSCMatrix PT2R12::f() {
  Ref<OrbitalSpace> space = rdm1_->orbs();
  Ref<OrbitalSpaceRegistry> oreg = r12world()->world()->tfactory()->orbital_registry();
  if (!oreg->value_exists(space)) {
    oreg->add(make_keyspace_pair(space));
  }
  const string key = oreg->key(space);
  space = oreg->value(key);
  RefSCMatrix fmat = r12eval_->fock(space,space,AnySpinCase1);

  return(fmat);
}

/////////////////////////////////////////////////////////////////////////////

// Local Variables:
// mode: c++
// c-file-style: "CLJ-CONDENSED"
// End:
<|MERGE_RESOLUTION|>--- conflicted
+++ resolved
@@ -730,7 +730,6 @@
   if(print_all)
     ExEnv::out0() << std::endl << std::endl << indent << "Entered PT2R12::energy_PT2R12_projector2_mpqc3\n\n";
 
-<<<<<<< HEAD
   TArray4 Tg_ij_kl; Tg_ij_kl("i,j,k,l") = _Tg("<i j|Tg|k l>");
 
   double VT2 = 0.0;
@@ -740,23 +739,6 @@
     // extra factor of 1/2 relative to Eq. (11), but gets cancelled by a factor of 2 as in 2 . V . T
     TArray4 Vg_ij_kl;
     Vg_ij_kl("i1,i2,k1,k2") = 0.5 * _4("<i1 i2|gamma|m1 m2>") * V_ij_mn("k1,k2,m1,m2");
-=======
-  SingleReference_R12Intermediates<double> srr12intrmds(madness::World::get_default(),
-                                                        this->r12world());
-  srr12intrmds.set_rdm2(this->rdm2_);
-  TArray4 Tg_ij_kl;
-  Tg_ij_kl("i,j,k,l") = srr12intrmds._Tg("<i j|Tg|k l>");
-
-  double VT2 = 0.0;
-  {
-    TArray4 V_ij_mn = srr12intrmds.V_spinfree(true);
-    TArray4 rdm2_aaoo;
-    rdm2_aaoo("i1,i2,m1,m2")= srr12intrmds._4("<i1 i2|gamma|m1 m2>");
-
-    // extra factor of 1/2 relative to Eq. (11), but gets cancelled by a factor of 2 as in 2 . V . T
-    TArray4 Vg_ij_kl;
-    Vg_ij_kl("i1,i2,k1,k2") = 0.5 * rdm2_aaoo("i1,i2,m1,m2") * V_ij_mn("k1,k2,m1,m2");
->>>>>>> cec385f2
 
     // cancellation of the previous 1/2 by this 2 to yield Eq. (11)
     VT2 = 2.0 * dot(Vg_ij_kl("i,j,k,l"), Tg_ij_kl("i,j,k,l"));
@@ -766,15 +748,9 @@
 
   double X = 0.0;
   {
-<<<<<<< HEAD
     auto X_ij_kl = X_sf(true);
     TArray4 rdm2_F;
     rdm2_F("i1,i2,j1,j2") = _4("<i1 i2|gamma|j1 m3>") * _2("<m3|F|j2>");
-=======
-    TArray4 X_ij_kl = srr12intrmds.X_spinfree(true);
-    TArray4 rdm2_F;
-    rdm2_F("i1,i2,j1,j2")= srr12intrmds._4("<i1 i2|gamma|j1 m3>") * srr12intrmds._2("<m3|F|j2>");
->>>>>>> cec385f2
     TArray4 TXT;
     TXT("i1,i2,l1,l2") = Tg_ij_kl("i1,i2,j1,j2") * X_ij_kl("j1,j2,k1,k2") * Tg_ij_kl("k1,k2,l1,l2");
     X = -dot(TXT("i1,i2,j1,j2"), rdm2_F("i1,i2,j1,j2"));
@@ -784,15 +760,9 @@
 
   double B0 = 0.0;
   {
-<<<<<<< HEAD
     auto B_ij_kl = B_sf(true);
     TArray4 TBT;
     TBT("i1,i2,l1,l2") = Tg_ij_kl("i1,i2,j1,j2") * B_ij_kl("j1,j2,k1,k2") * Tg_ij_kl("k1,k2,l1,l2");
-=======
-    TArray4 B_ij_kl = srr12intrmds.B_spinfree(true);
-    TArray4 TBT;
-    TBT("i1,i2,l1,l2")= Tg_ij_kl("i1,i2,j1,j2") * B_ij_kl("j1,j2,k1,k2") * Tg_ij_kl("k1,k2,l1,l2");
->>>>>>> cec385f2
     // extra 1/2 relative to Eq. (12), but B was scaled by factor of 2 relative to that Eq.
     B0 = 0.5 * dot(TBT("i1,i2,j1,j2"), _4("<i1 i2|gamma|j1 j2>"));
   }
@@ -801,7 +771,6 @@
 
   double Delta = 0.0;
   {
-<<<<<<< HEAD
     TArray4 Trf; Trf("i1,k,a',m") = Tg_ij_kl("i1,k,j1,j2") * _4("<j1 j2|r|a' m_F(p')>");
     TArray4 Tr ;  Tr("l,i2,a',n") = Tg_ij_kl("l,i2,j1,j2") * _4("<j1 j2|r|a' n>");
 
@@ -809,21 +778,6 @@
     TArray2 rdm1_oa;  rdm1_oa("m,i") = _2("<m|gamma|i>");
     TArray2 rdm1_ao;  rdm1_ao("i,m") = _2("<i|gamma|m>");
     TArray2 rdm1_aa;  rdm1_aa("i,j") = _2("<i|gamma|j>");
-=======
-    TArray4 Trf;
-    Trf("i1,k,a',m_F(p')")= Tg_ij_kl("i1,k,j1,j2") * srr12intrmds._4("<j1 j2|r|a' m_F(p')>");
-    TArray4 Tr;
-    Tr("l,i2,a',n") = Tg_ij_kl("l,i2,j1,j2") * srr12intrmds._4("<j1 j2|r|a' n>");
-
-    TArray2 rdm1_oo;
-    rdm1_oo("m,n") = srr12intrmds._2("<m|gamma|n>");
-    TArray2 rdm1_oa;
-    rdm1_oa("m,i")= srr12intrmds._2("<m|gamma|i>");
-    TArray2 rdm1_ao;
-    rdm1_ao("i,m") = srr12intrmds._2("<i|gamma|m>");
-    TArray2 rdm1_aa;
-    rdm1_aa("i,j") = srr12intrmds._2("<i|gamma|j>");
->>>>>>> cec385f2
 
     {
       TArray4 lambda_1;
@@ -1776,11 +1730,7 @@
         "PT2R12::cabs_singles_Dyall() not implemented",
         __FILE__,
         __LINE__);
-<<<<<<< HEAD
-    return 0.0;
-=======
     return 0.0; // unreachable
->>>>>>> cec385f2
   } else
 #endif
   {
@@ -2014,7 +1964,6 @@
 
 #if defined(HAVE_MPQC3_RUNTIME)
   if (use_mpqc3_) {
-<<<<<<< HEAD
     ExEnv::out0() << std::endl << indent
     << "Enter PT2R12::cabs_single_Fock MPQC3_RUNTIME \n";
     typedef SingleReference_R12Intermediates<double>::TArray4 TArray4;
@@ -2102,13 +2051,6 @@
     shutdown_mpqc3();
 
     return E;
-=======
-    throw ProgrammingError(
-            "PT2R12::cabs_singles_Fock() not implemented",
-            __FILE__,
-            __LINE__);
-        return 0.0; // unreachable
->>>>>>> cec385f2
   } else
 #endif
   {
