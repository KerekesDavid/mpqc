//
// pt2r12.cc
//
// Copyright (C) 2009 Edward Valeev
//
// Author: Edward Valeev <evaleev@vt.edu>
// Maintainer: EV
//
// This file is part of the SC Toolkit.
//
// The SC Toolkit is free software; you can redistribute it and/or modify
// it under the terms of the GNU Library General Public License as published by
// the Free Software Foundation; either version 2, or (at your option)
// any later version.
//
// The SC Toolkit is distributed in the hope that it will be useful,
// but WITHOUT ANY WARRANTY; without even the implied warranty of
// MERCHANTABILITY or FITNESS FOR A PARTICULAR PURPOSE.  See the
// GNU Library General Public License for more details.
//
// You should have received a copy of the GNU Library General Public License
// along with the SC Toolkit; see the file COPYING.LIB.  If not, write to
// the Free Software Foundation, 675 Mass Ave, Cambridge, MA 02139, USA.
//
// The U.S. Government is granted a limited license as per AL 91-7.
//

#include <fstream>
#include <numeric>
#include <chemistry/qc/mbptr12/pt2r12.h>
#include <util/misc/print.h>
#include <chemistry/qc/wfn/orbitalspace_utils.h>
#include <math/scmat/local.h>
#include <chemistry/qc/mbptr12/compute_tbint_tensor.h>
#include <chemistry/qc/mbptr12/creator.h>
#include <chemistry/qc/mbptr12/container.h>

using namespace std;
using namespace sc;

namespace {

  int triang_half_INDEX_ordered(int i, int j) {
    return(i*(i+1)/2+j);
  }

  int triang_half_INDEX(int i, int j) {
    return((i>j) ? triang_half_INDEX_ordered(i,j) : triang_half_INDEX_ordered(j,i));
  }

  int ordinary_INDEX(int i, int j, int coldim) {
    return(i*coldim+j);
  }

  /// tpdm_index and init_ioff: for indexing of density matrices.
  int tpdm_index(int i, int j, int k, int l,int coldim){
    //int ind_half1=triang_half_INDEX(i,j);
    //int ind_half2=triang_half_INDEX(k,l);
    int ind_half1=ordinary_INDEX(i,j,coldim);
    int ind_half2=ordinary_INDEX(k,l,coldim);
    return(triang_half_INDEX(ind_half1,ind_half2));
  }

  void vector_to_symmmatrix(RefSymmSCMatrix &matrix, const RefSCVector &vector) {
    int dim = matrix.dim().n();
    for(int i=0; i<dim; i++){
      for(int j=0; j<=i; j++) {
        matrix.set_element(i,j,vector.get_element(triang_half_INDEX(i,j)));
      }
    }
  }

  void symmmatrix_to_vector(RefSCVector &vector, const RefSymmSCMatrix &matrix) {
    int dim = matrix.dim().n();
    for(int i=0; i<dim; i++){
      for(int j=0; j<=i; j++) {
        vector.set_element(triang_half_INDEX(i,j),matrix.get_element(i,j));
      }
    }
  }

  void vector_to_matrix(RefSCMatrix &matrix, const RefSCVector &vector) {
    int dim1 = matrix.rowdim().n();
    int dim2 = matrix.coldim().n();
    for(int i=0; i<dim1; i++) {
      for(int j=0; j<dim2; j++) {
        matrix.set_element(i,j,vector.get_element(ordinary_INDEX(i,j,dim2)));
      }
    }
  }

  int lowerupper_index(int p, int q);

  void vector_to_matrix(RefSCMatrix &matrix,const RefSCVector &vector,const SpinCase2 &pairspin) {
    int dim1 = matrix.rowdim().n();
    int dim2 = matrix.coldim().n();
    if(pairspin==AlphaBeta) {
      for(int i=0; i<dim1; i++) {
        for(int j=0; j<dim2; j++) {
          matrix.set_element(i,j,vector.get_element(ordinary_INDEX(i,j,dim2)));
        }
      }
    }
    else {  // pairspin==AlphaAlpha || pairspin==BetaBeta
      matrix->assign(0.0);
      for(int i=0; i<dim1; i++) {
        for(int j=0; j<i; j++) {
          const double value = vector.get_element(lowerupper_index(i,j));
          matrix.set_element(i,j,value);
          matrix.set_element(j,i,-value);
        }
      }
    }
  }

  void matrix_to_vector(RefSCVector &vector, const RefSCMatrix &matrix) {
    int dim1 = matrix.rowdim().n();
    int dim2 = matrix.coldim().n();
    for(int i=0; i<dim1; i++) {
      for(int j=0; j<dim2; j++) {
        vector.set_element(ordinary_INDEX(i,j,dim2),matrix.get_element(i,j));
      }
    }
  }

  void matrix_to_vector(RefSCVector &vector, const RefSCMatrix &matrix,const SpinCase2 &pairspin) {
    int dim1 = matrix.rowdim().n();
    int dim2 = matrix.coldim().n();
    if(pairspin==AlphaBeta) {
      for(int i=0; i<dim1; i++) {
        for(int j=0; j<dim2; j++) {
          vector.set_element(ordinary_INDEX(i,j,dim2),matrix.get_element(i,j));
        }
      }
    }
    else {  // pairspin==AlphaAlpha || pairspin==BetaBeta
      for(int i=0; i<dim1; i++) {
        for(int j=0; j<i; j++) {
          vector.set_element(lowerupper_index(i,j),matrix.get_element(i,j));
        }
      }
    }
  }

  int lowertriang_index(int p,int q) {
    if(q>=p){
      throw ProgrammingError("lowertriang_index(p,q) -- q must be smaller than p.",__FILE__,__LINE__);
    }
    int index=p*(p+1)/2+q-p;
    return(index);
  }

  int lowerupper_index(int p, int q) {
    if(p>q) {
      return(lowertriang_index(p,q));
    }
    else if(q>p) {
      return(lowertriang_index(q,p));
    }
    else {
      throw ProgrammingError("lowerupper_index(p,q) -- p and q are not allowed to be equal.",__FILE__,__LINE__);
    }
  }
  double indexsizeorder_sign(int p,int q) {
    if(p>q) {
      return(1.0);
    }
    else if(q>p) {
      return(-1.0);
    }
    else {
      return(0.0);
    }
  }

  int antisym_pairindex(int i, int j) {
    int max_ij = std::max(i, j);
    int min_ij = std::min(i, j);
    return (max_ij -1)* max_ij/2 + min_ij;
  }

  /** this is a wrapper method so that we can get elements from 4-index antisymmetric matrix just as other matrices;
      as long as MM supports the method get_element */
  template <typename MatrixType>
  double get_4ind_antisym_matelement(MatrixType & MM, const int & U1, const int & U2, const int & L1, const int & L2)
  {
      if(U1 == U2 || L1 == L2) return 0.0;
      else
      {
          int uppind = antisym_pairindex(U1, U2);
          int lowind = antisym_pairindex(L1, L2);
          const double totalsign = indexsizeorder_sign(U1,U2) * indexsizeorder_sign(L1, L2);
          return totalsign * MM.get_element(uppind, lowind);
      }
  }

  /** this is a wrapper method so that we can easily retrieve elements from 4-index matrix; as long as MM supports the method get_element */
  template <typename MatrixType>
  double get_4ind_matelement(MatrixType & MM, const int & U1, const int & U2, const int & L1, const int & L2, const int & UppDim, const int & LowDim)
  {
      int uppind = U1 * UppDim + U2;
      int lowind = L1 * LowDim + L2;
      return MM.get_element(uppind, lowind);
  }


  template <typename MMatrix> // print out the elements from the two matrices which differ by more than thres
  void compare_element_diff(MMatrix & M1, MMatrix & M2, bool symmetry, unsigned int rowdim, unsigned int coldim, double thres)
  {
    for (int row = 0; row < rowdim; ++row)
    {
      if(!symmetry)
      {
        for (int col = 0; col < coldim; ++col)
        {
          if(fabs(M1(row, col) - M2(row, col)) > thres)
          {
            ExEnv::out0() << indent << "row, col, M1, M2, diff: " << row << ", " << col << ", " << M1(row, col) << ", " << M2(row, col) << std::endl
                          << indent << "                        " << M1(row, col) - M2(row, col) << std::endl;
          }
        }
      }
      else
      {
        for (int col = 0; col < row; ++col)
        {
          if(fabs(M1(row, col) - M2(row, col)) > thres)
          {
            ExEnv::out0() << indent << "row, col, M1, M2, diff: " << row << ", " << col << ", " << M1(row, col) << ", " << M2(row, col) << std::endl
                          << indent << "                        " << M1(row, col) - M2(row, col) << std::endl;
          }
        }
      }
    }
  }

  RefSCMatrix convert_RefSC_to_local_kit(const RefSCMatrix& A)
  {
    RefSCMatrix result;
    Ref<LocalSCMatrixKit> kit_cast_to_local; kit_cast_to_local << A.kit();
    if (kit_cast_to_local.null()) {
      Ref<LocalSCMatrixKit> local_kit = new LocalSCMatrixKit();
      RefSCMatrix A_local = local_kit->matrix(A.rowdim(), A.coldim());
      A_local->convert(A);
      result = A_local;
    }
    else
      result = A;
    return result;
  }


  RefSCMatrix transform_one_ind(RefSCMatrix AA, RefSCMatrix BB, int whichindex, int onedim) // transform one index. A is a two-index tensor;
  {                       // B is a 4-ind tensor; whichindex tells which to transform; onedim (1-4) tells the dimension of one ind; the second ind of A is the dummy
#if 0
    ExEnv::out0() << "test transform_one_ind:\n";
    ExEnv::out0() << (onedim*onedim)<< ", " << BB->nrow() << ", "<< BB->ncol() << "\n";
    AA.print(prepend_spincase(AlphaBeta, "transform_one_ind: AA").c_str());
    BB.print(prepend_spincase(AlphaBeta, "transform_one_ind: BB").c_str());
#endif
    assert(((onedim*onedim) == BB->nrow()) and (BB->nrow() == BB->ncol()));
    RefSCMatrix res = BB->clone();
    res.assign(0.0);
    int ext_ind, int_ind, row, col, Ap, Bp, Cp, Dp, A, B, C, D, a, b, c, d, f;
    ext_ind = int_ind = row = col = Ap = Bp = Cp = Dp = A = B = C = D = a = b = c = d = f = 0;
//#if 1
    //check symmetry; this is wrong, since after the first index transformation, BB is not symmetric anymore
//    const int nn = onedim*onedim;
//    for (int xxx = 0; xxx < nn; ++xxx)
//    {
//      for (int yyy = 0; yyy < nn; ++yyy)
//      {
//        if(fabs(BB->get_element(xxx,yyy) -BB->get_element(yyy,xxx)) > 1e-10)
//          ExEnv::out0() << "symmetry broken: (row, col) and vlaue: " << xxx << ", " << yyy << ", " << BB->get_element(xxx,yyy) << ", " << BB->get_element(yyy,xxx) << "\n";
//      }
//    }
//#endif
    double xx = 0;
    for (a = 0; a < onedim; ++a) // the external index of A
    {
      for (b = 0; b < onedim; ++b)
      {
        for (c = 0; c < onedim; ++c)
        {
          for (d = 0; d < onedim; ++d)
          {
            xx = 0;
            for (f = 0; f < onedim; ++f) // dummy index
            {
              switch (whichindex)
              {
                case 1: // Gamma^AB_CD * C_A^Ap
                  ext_ind = Ap = a; int_ind = A = f;  B = b; C = c; D = d;// by renaming, we have BB always of the same form, convenient
                  xx += AA->get_element(ext_ind, int_ind) * BB->get_element(A*onedim + B, C*onedim + D);
                  break;
                case 2: // Gamma^AB_CD * C_B^Bp
                  ext_ind = Bp = a; int_ind = B = f; A = b; C = c; D = d;
                  xx += AA->get_element(ext_ind, int_ind) *BB->get_element(A*onedim + B, C*onedim + D);
                  break;
                case 3: // C_Cp^C * Gamma^AB_CD
                  ext_ind = Cp = a; int_ind = C = f; A = b; B = c; D = d;
                  xx += BB->get_element(A*onedim + B, C*onedim + D)*AA->get_element(ext_ind, int_ind);//AA->(ext,int) == Transpose(AA)(int, ext)
                  break;
                case 4: // C_Dp^D * Gamma^AB_CD
                  ext_ind = Dp = a; int_ind = D = f; A = b; B = c; C = d;
                  xx += BB->get_element(A*onedim + B, C*onedim + D)*AA->get_element(ext_ind, int_ind);
                  break;
                default: abort();
              }
           }
           switch (whichindex)
           {
             case 1:// Gamma^AB_CD * C_A^Ap
               col = C*onedim + D; row = Ap*onedim +B;
               break;
             case 2:// Gamma^AB_CD * C_B^Bp
               col = C*onedim + D; row = A*onedim + Bp;
               break;
             case 3: // C_Cp^C * Gamma^AB_CD
               col = Cp *onedim + D; row = A*onedim + B;
               break;
             case 4: // C_Dp^D * Gamma^AB_CD
               col = C*onedim + Dp; row = A*onedim + B;
               break;
             default: abort();
           }
           res->set_element(row,col, xx);
//           ExEnv::out0() << "row, col, xx: " << row << ", " << col << ", " << xx << "\n";
          }
        }
      }
    }
    //res.print(prepend_spincase(AlphaBeta, "transform_one_ind: res").c_str());
    return res;
  }

  RefSymmSCMatrix convert_to_local_kit(const RefSymmSCMatrix& A) {   //forward declaration
     RefSymmSCMatrix result;
     Ref<LocalSCMatrixKit> kit_cast_to_local; kit_cast_to_local << A.kit();
     if (kit_cast_to_local.null()) {
       Ref<LocalSCMatrixKit> local_kit = new LocalSCMatrixKit();
       RefSymmSCMatrix A_local = local_kit->symmmatrix(A.dim());
       A_local->convert(A);
       result = A_local;
     }
     else
       result = A;
     return result;
   }

}

////////////////////

static ClassDesc PT2R12_cd(typeid(PT2R12),"PT2R12",
                           1,"public Wavefunction",0,create<PT2R12>,create<PT2R12>);

const double PT2R12::zero_occupation = 1e-12;

PT2R12::PT2R12(const Ref<KeyVal> &keyval) : Wavefunction(keyval), B_(), X_(), V_()
{
  ///* comment out the following to test cabs singles correction
  std::string nfzc_str = keyval->stringvalue("nfzc",KeyValValuestring("0"));
  if (nfzc_str == "auto")  nfzc_ = molecule()->n_core_electrons()/2;
  else if (nfzc_str == "no" || nfzc_str == "false") nfzc_ = 0;
  else nfzc_ = atoi(nfzc_str.c_str());

  pt2_correction_ = keyval->booleanvalue("pt2_correction", KeyValValueboolean(true));
  omit_uocc_ = keyval->booleanvalue("omit_uocc", KeyValValueboolean(false));
  cabs_singles_ = keyval->booleanvalue("cabs_singles", KeyValValueboolean(false));
  cabs_singles_coupling_ = keyval->booleanvalue("cabs_singles_coupling", KeyValValueboolean(true));
  rotate_core_ = keyval->booleanvalue("rotate_core", KeyValValueboolean(true));
  const bool force_rasscf = keyval->booleanvalue("force_correlate_rasscf",KeyValValueboolean(false));
<<<<<<< HEAD
  if(force_rasscf)  // Only when correlating RAS-CI, we have the necessary orbital spaces
                    // to compute Davidson correction.
=======
  calc_davidson_ = keyval->booleanvalue("calc_davidson", KeyValValueboolean(false));
  if(force_rasscf)  // when correlating RAS-CI, we always do compute davidson correciton
                    // coefficient due to its marginal additional cost
>>>>>>> 07f89687
      calc_davidson_ = true;
  else
      calc_davidson_ = false;

  rdm2_ = require_dynamic_cast<RDM<Two>*>(
        keyval->describedclassvalue("rdm2").pointer(),
        "PT2R12::PT2R12\n"
        );
  if (rdm2_.null()) throw InputError("missing rdm2", __FILE__, __LINE__,
                                    "rdm2", 0,
                                    this->class_desc());
  rdm1_ = rdm2_->rdm_m_1();

  // if world not given, make this the center of a new World
  Ref<WavefunctionWorld> world; world << keyval->describedclassvalue("world", KeyValValueRefDescribedClass(0));
  if (world.null())
    world = new WavefunctionWorld(keyval);
  if (world.null())
    throw InputError("PT2R12 requires a WavefunctionWorld; input did not specify it, neither could it be constructed",
                     __FILE__, __LINE__, "world");
  if (world->wfn() == 0) world->set_wfn(this);

  const bool spin_restricted = true;  // always use spin-restricted spaces
  // if omit_uocc is true, need to make an empty virtual space
  Ref<OrbitalSpace> virspace = 0;
  if (omit_uocc_) {
    virspace = new EmptyOrbitalSpace("", "", basis(), integral(), OrbitalSpace::symmetry);
  }

  Ref<RefWavefunction> ref;
  {
    Ref<Wavefunction> reference;
    reference << keyval->describedclassvalue("reference");
    if (reference.nonnull()) {
      assert(reference == rdm2_->wfn());
      ref = RefWavefunctionFactory::make(world, reference, spin_restricted,
                                         nfzc_, 0, virspace);
    }
    else  {
      ref << keyval->describedclassvalue("refwfn").pointer();
      if (ref.null() && reference.null()) throw InputError("missing reference", __FILE__, __LINE__,
                                                           "reference", 0,this->class_desc());
    }
  }

  // some defaults need to be overridden for R12WavefunctionWorld
  // spinadapted should by default be false
  {
    Ref<KeyVal> r12world_keyval = keyval;
    if (keyval->exists("spinadapted") == false) {
      Ref<AssignedKeyVal> akeyval = new AssignedKeyVal;
      akeyval->assignboolean("spinadapted", false);
      r12world_keyval = new AggregateKeyVal(keyval, akeyval);
    }
    r12world_ = new R12WavefunctionWorld(r12world_keyval, ref);
  }
  r12eval_ = new R12IntEval(r12world_);

  debug_ = keyval->intvalue("debug", KeyValValueint(0));
  r12eval_->debug(debug_);
  // this may update the accuracy of reference_ object
  this->set_desired_value_accuracy(desired_value_accuracy());
}

PT2R12::PT2R12(StateIn &s) : Wavefunction(s) {
  rdm2_ << SavableState::restore_state(s);
  rdm1_ << SavableState::restore_state(s);
  r12world_ << SavableState::restore_state(s);
  r12eval_ << SavableState::restore_state(s);
  s.get(nfzc_);
  s.get(omit_uocc_);
  s.get(cabs_singles_);
  s.get(cabs_singles_coupling_);
  s.get(debug_);
  s.get(calc_davidson_);
}

PT2R12::~PT2R12() {
}

void PT2R12::save_data_state(StateOut &s) {
  Wavefunction::save_data_state(s);
  SavableState::save_state(rdm2_, s);
  SavableState::save_state(rdm1_, s);
  SavableState::save_state(r12world_, s);
  SavableState::save_state(r12eval_, s);
  s.put(nfzc_);
  s.put(omit_uocc_);
  s.put(cabs_singles_coupling_);
  s.put(debug_);
  s.put(calc_davidson_);
}

void
PT2R12::obsolete() {
  r12eval_->obsolete();
  rdm1_->obsolete();
  rdm2_->obsolete();
  r12world_->world()->obsolete();
  r12world_->obsolete();
  Wavefunction::obsolete();
}

void
PT2R12::set_desired_value_accuracy(double acc)
{
  Function::set_desired_value_accuracy(acc);
  Ref<RefWavefunction> refwfn = r12world()->refwfn();
  if (refwfn->desired_value_accuracy_set_to_default()) {
    // reference should be computed to higher accuracy
    const double ref_acc = acc * ref_to_pt2r12_acc();
    refwfn->set_desired_value_accuracy(ref_acc);
  }
}

RefSymmSCMatrix PT2R12::hcore_mo() {
  Ref<SCMatrixKit> localkit = new LocalSCMatrixKit;
  Ref<OrbitalSpace> space = r12eval_->orbs(Alpha);
  RefSCMatrix coeffs = space->coefs();
  RefSCDimension nmodim = coeffs.rowdim();
  RefSCDimension naodim = coeffs.coldim();
  int nmo = nmodim.n();
  int nao = naodim.n();
  RefSCMatrix coeffs_nb = localkit->matrix(naodim,nmodim);
  for(int i=0; i<nao; i++) {
    for(int j=0; j<nmo; j++) {
      coeffs_nb.set_element(i,j,coeffs.get_element(i,j));
    }
  }

  Ref<OneBodyInt> Hcore=integral()->hcore();
  const double *buffer_Hcore = Hcore->buffer();
  Ref<GaussianBasisSet> basis = this->basis();
  int nshell = basis->nshell();

  RefSymmSCMatrix Hcore_ao = localkit->symmmatrix(naodim);

  for(int P=0; P<nshell; P++) {
    int nump = basis->shell(P).nfunction();
    for(int Q=0; Q<nshell; Q++) {
      int numq = basis->shell(Q).nfunction();

      Hcore->compute_shell(P,Q);
      int index = 0;
      for(int p=0; p<nump; p++) {
        int op = basis->shell_to_function(P) + p;
        for(int q=0; q<numq; q++) {
          int oq = basis->shell_to_function(Q) + q;
          index = p * numq + q;

          Hcore_ao.set_element(op,oq,buffer_Hcore[index]);
        }
      }
    }
  }

  RefSymmSCMatrix Hcore_mo = localkit->symmmatrix(nmodim);
  Hcore_mo.assign(0.0);
  Hcore_mo.accumulate_transform(coeffs_nb,Hcore_ao,SCMatrix::TransposeTransform);
  //Hcore_mo.accumulate_transform(coeffs_nb,Hcore_ao);

  if(debug_>=DefaultPrintThresholds::mostN2) {
    Hcore_mo->print("total hcore_mo");
  }

  return(Hcore_mo);
}

RefSymmSCMatrix PT2R12::hcore_mo(SpinCase1 spin) {
  const Ref<SCMatrixKit> localkit = new LocalSCMatrixKit;
  const Ref<OrbitalSpace> space = r12eval_->orbs(spin);
  const int nmo = space->rank();
  const RefSCMatrix coeffs = space->coefs();
  const RefSCDimension nmodim = new SCDimension(nmo);
  const RefSCDimension naodim = coeffs.coldim();
  const int nao = naodim.n();
  RefSCMatrix coeffs_nb = localkit->matrix(naodim,nmodim);
  for(int i=0; i<nao; i++) {
    for(int j=0; j<nmo; j++) {
      coeffs_nb.set_element(i,j,coeffs.get_element(i,j));
    }
  }

  const Ref<OneBodyInt> Hcore=integral()->hcore();
  const double *buffer_Hcore = Hcore->buffer();
  const Ref<GaussianBasisSet> basis = this->basis();
  const int nshell = basis->nshell();

  RefSymmSCMatrix Hcore_ao = localkit->symmmatrix(naodim);

  for(int P=0; P<nshell; P++) {
    int nump = basis->shell(P).nfunction();
    for(int Q=0; Q<nshell; Q++) {
      int numq = basis->shell(Q).nfunction();

      Hcore->compute_shell(P,Q);
      int index = 0;
      for(int p=0; p<nump; p++) {
        int op = basis->shell_to_function(P) + p;
        for(int q=0; q<numq; q++) {
          int oq = basis->shell_to_function(Q) + q;
          index = p * numq + q;

          Hcore_ao.set_element(op,oq,buffer_Hcore[index]);
        }
      }
    }
  }

  RefSymmSCMatrix Hcore_mo = localkit->symmmatrix(nmodim);
  Hcore_mo.assign(0.0);
  Hcore_mo.accumulate_transform(coeffs_nb,Hcore_ao,SCMatrix::TransposeTransform);

  if(debug_>=DefaultPrintThresholds::mostN2) {
    Hcore_mo.print(prepend_spincase(spin,"hcore_mo").c_str());
  }

  return(Hcore_mo);
}

#if 0
RefSymmSCMatrix PT2R12::moints() {
  Ref<SCMatrixKit> localkit = new LocalSCMatrixKit;
  Ref<OrbitalSpace> space = r12eval_->orbs(Alpha);

  RefSCMatrix coeffs = space->coefs();

  RefSCDimension nmodim = coeffs.rowdim();
  RefSCDimension naodim = coeffs.coldim();
  int nmo = nmodim.n();
  int nao = naodim.n();
  RefSCDimension nmodim_nb = new SCDimension(nmo);
  RefSCDimension naodim_nb = new SCDimension(nao);

  RefSCMatrix coeffs_nb = localkit->matrix(naodim,nmodim);
  for(int i=0; i<nao; i++) {
    for(int j=0; j<nmo; j++) {
      coeffs_nb.set_element(i,j,coeffs.get_element(i,j));
    }
  }

  RefSCDimension triangdim = new SCDimension(triang_half_INDEX(nmo-1,nmo-1)+1);

  /// getting AO integrals
  RefSymmSCMatrix aoints = localkit->symmmatrix(triangdim);

  Ref<TwoBodyInt> twoint = integral()->electron_repulsion();
  const double *buffer = twoint->buffer();

  Ref<GaussianBasisSet> basis = this->basis();

  int nshell = basis->nshell();
  for(int P = 0; P < nshell; P++) {
    int nump = basis->shell(P).nfunction();

    for(int Q = 0; Q < nshell; Q++) {
      int numq = basis->shell(Q).nfunction();

      for(int R = 0; R < nshell; R++) {
        int numr = basis->shell(R).nfunction();

        for(int S = 0; S < nshell; S++) {
          int nums = basis->shell(S).nfunction();

          twoint->compute_shell(P,Q,R,S);

          int index = 0;
          for(int p=0; p < nump; p++) {
            int op = basis->shell_to_function(P)+p;

            for(int q = 0; q < numq; q++) {
              int oq = basis->shell_to_function(Q)+q;

              for(int r = 0; r < numr; r++) {
                int oor = basis->shell_to_function(R)+r;

                for(int s = 0; s < nums; s++,index++) {
                  int os = basis->shell_to_function(S)+s;

                  aoints.set_element(triang_half_INDEX(op,oq),triang_half_INDEX(oor,os),buffer[index]);

                }
              }
            }
          }

        }
      }
    }
  }

  twoint = 0;

  /// tranformation of rs indices to MOs.
  RefSCMatrix moints_pqRS = localkit->matrix(triangdim,triangdim); // moints in chemist's notation order
  RefSymmSCMatrix mat_rs = localkit->symmmatrix(naodim);
  RefSymmSCMatrix mat_RS = localkit->symmmatrix(nmodim);
  for(int p=0; p<nmo; p++) {
    for(int q=0; q<=p; q++) {
      int ind_pq = triang_half_INDEX(p,q);
      RefSCVector vec_rs = aoints.get_row(ind_pq);
      vector_to_symmmatrix(mat_rs,vec_rs);
      mat_RS.assign(0.0);
      mat_RS.accumulate_transform(coeffs_nb,mat_rs,SCMatrix::TransposeTransform);
      symmmatrix_to_vector(vec_rs,mat_RS);
      moints_pqRS.assign_row(vec_rs,ind_pq);
    }
  }

  aoints = RefSymmSCMatrix();

  /// transformation of pq indices to MOs
  RefSymmSCMatrix moints_PQRS = localkit->symmmatrix(triangdim);  // moints in chemist's notation order
  RefSymmSCMatrix mat_pq = localkit->symmmatrix(naodim);
  RefSymmSCMatrix mat_PQ = localkit->symmmatrix(nmodim);
  for(int R=0; R<nmo; R++) {
    for(int S=0; S<=R; S++) {
      int ind_RS = triang_half_INDEX(R,S);
      RefSCVector vec_pq = moints_pqRS.get_column(ind_RS);
      vector_to_symmmatrix(mat_pq,vec_pq);
      mat_PQ.assign(0.0);
      mat_PQ.accumulate_transform(coeffs_nb,mat_pq,SCMatrix::TransposeTransform);
      symmmatrix_to_vector(vec_pq,mat_PQ);
      moints_PQRS.assign_row(vec_pq,ind_RS);
    }
  }

  moints_pqRS = RefSCMatrix();

  return(moints_PQRS);
}
#endif

RefSCMatrix PT2R12::moints(SpinCase2 pairspin) {
  Ref<SCMatrixKit> localkit = new LocalSCMatrixKit;
  Ref<OrbitalSpace> space1;
  Ref<OrbitalSpace> space2;

  if(pairspin == AlphaBeta) {
    space1 = r12eval_->orbs(Alpha);
    space2 = r12eval_->orbs(Beta);
  }
  if(pairspin == AlphaAlpha) {
    space1 = r12eval_->orbs(Alpha);
    space2 = r12eval_->orbs(Alpha);
  }
  if(pairspin == BetaBeta) {
    space1 = r12eval_->orbs(Beta);
    space2 = r12eval_->orbs(Beta);
  }

  RefSCMatrix coeffs1 = space1->coefs();
  RefSCMatrix coeffs2 = space2->coefs();

  RefSCDimension nmodim = coeffs1.rowdim();
  RefSCDimension naodim = coeffs1.coldim();
  int nmo = nmodim.n();
  int nao = naodim.n();
  RefSCDimension nmodim_nb = new SCDimension(nmo);
  RefSCDimension naodim_nb = new SCDimension(nao);

  RefSCMatrix coeffs1_nb = localkit->matrix(naodim,nmodim);
  for(int i=0; i<nao; i++) {
    for(int j=0; j<nmo; j++) {
      coeffs1_nb.set_element(i,j,coeffs1.get_element(i,j));
    }
  }
  RefSCMatrix coeffs2_nb = localkit->matrix(naodim,nmodim);
  for(int i=0; i<nao; i++) {
    for(int j=0; j<nmo; j++) {
      coeffs2_nb.set_element(i,j,coeffs2.get_element(i,j));
    }
  }

  RefSCDimension triangdim = new SCDimension(triang_half_INDEX(nmo-1,nmo-1)+1);

  /// getting AO integrals
  RefSymmSCMatrix aoints = localkit->symmmatrix(triangdim);

  Ref<TwoBodyInt> twoint = integral()->electron_repulsion();
  const double *buffer = twoint->buffer();

  Ref<GaussianBasisSet> basis = this->basis();

  int nshell = basis->nshell();
  for(int P = 0; P < nshell; P++) {
    int nump = basis->shell(P).nfunction();

    for(int Q = 0; Q < nshell; Q++) {
      int numq = basis->shell(Q).nfunction();

      for(int R = 0; R < nshell; R++) {
        int numr = basis->shell(R).nfunction();

        for(int S = 0; S < nshell; S++) {
          int nums = basis->shell(S).nfunction();

          twoint->compute_shell(P,Q,R,S);

          int index = 0;
          for(int p=0; p < nump; p++) {
            int op = basis->shell_to_function(P)+p;

            for(int q = 0; q < numq; q++) {
              int oq = basis->shell_to_function(Q)+q;

              for(int r = 0; r < numr; r++) {
                int oor = basis->shell_to_function(R)+r;

                for(int s = 0; s < nums; s++,index++) {
                  int os = basis->shell_to_function(S)+s;


                  aoints.set_element(triang_half_INDEX(op,oq),triang_half_INDEX(oor,os),buffer[index]);

                }
              }
            }
          }

        }
      }
    }
  }

  twoint = 0;

  /// tranformation of rs indices to MOs.
  RefSCMatrix moints_pqRS = localkit->matrix(triangdim,triangdim); // moints in chemist's notation order
  RefSymmSCMatrix mat_rs = localkit->symmmatrix(naodim);
  RefSymmSCMatrix mat_RS = localkit->symmmatrix(nmodim);
  for(int p=0; p<nmo; p++) {
    for(int q=0; q<=p; q++) {
      int ind_pq = triang_half_INDEX(p,q);
      RefSCVector vec_rs = aoints.get_row(ind_pq);
      vector_to_symmmatrix(mat_rs,vec_rs);
      mat_RS.assign(0.0);
      mat_RS.accumulate_transform(coeffs2_nb,mat_rs,SCMatrix::TransposeTransform);
      symmmatrix_to_vector(vec_rs,mat_RS);
      moints_pqRS.assign_row(vec_rs,ind_pq);
    }
  }

  aoints = RefSymmSCMatrix();

  /// transformation of pq indices to MOs
  RefSCMatrix moints_PQRS = localkit->matrix(triangdim,triangdim);  // moints in chemist's notation order
  RefSymmSCMatrix mat_pq = localkit->symmmatrix(naodim);
  RefSymmSCMatrix mat_PQ = localkit->symmmatrix(nmodim);
  for(int R=0; R<nmo; R++) {
    for(int S=0; S<=R; S++) {
      int ind_RS = triang_half_INDEX(R,S);
      RefSCVector vec_pq = moints_pqRS.get_column(ind_RS);
      vector_to_symmmatrix(mat_pq,vec_pq);
      mat_PQ.assign(0.0);
      mat_PQ.accumulate_transform(coeffs1_nb,mat_pq,SCMatrix::TransposeTransform);
      symmmatrix_to_vector(vec_pq,mat_PQ);
      moints_PQRS.assign_row(vec_pq,ind_RS);
    }
  }

  moints_pqRS = RefSCMatrix();

  return(moints_PQRS);
}

RefSCMatrix PT2R12::g(SpinCase2 pairspin,
                      const Ref<OrbitalSpace>& space1,
                      const Ref<OrbitalSpace>& space2) {
  const Ref<SCMatrixKit> localkit = new LocalSCMatrixKit;
  Ref<SpinMOPairIter> PQ_iter = new SpinMOPairIter(space1->rank(),space2->rank(),pairspin);
  const int nmo1 = space1->rank();
  const int nmo2 = space2->rank();
  const int pairrank = PQ_iter->nij();
  const RefSCDimension pairdim = new SCDimension(pairrank);
  RefSCMatrix G = localkit->matrix(pairdim,pairdim);
  G.assign(0.0);

  // find equivalent spaces in the registry
  Ref<OrbitalSpaceRegistry> oreg = this->r12world()->world()->tfactory()->orbital_registry();
  bool registered_space1=false, registered_space2=false;
  if (!oreg->value_exists(space1)) {
    oreg->add(make_keyspace_pair(space1));
    registered_space1 = true;
  }
  if (!oreg->value_exists(space2)) {
    oreg->add(make_keyspace_pair(space2));
    registered_space2 = true;
  }
  const std::string key1 = oreg->key(space1);
  Ref<OrbitalSpace> s1 = oreg->value(key1);
  const std::string key2 = oreg->key(space2);
  Ref<OrbitalSpace> s2 = oreg->value(key2);

  const bool antisymmetrize = (pairspin==AlphaBeta) ? false : true;
  std::vector<std::string> tforms;
  {
    const std::string tform_key = ParsedTwoBodyFourCenterIntKey::key(s1->id(),s2->id(),
                                                                     s1->id(),s2->id(),
                                                                     std::string("ERI"),
                                                                     std::string(TwoBodyIntLayout::b1b2_k1k2));
    tforms.push_back(tform_key);
  }

  r12eval_->compute_tbint_tensor<ManyBodyTensors::I_to_T,false,false>(G,TwoBodyOper::eri,s1,s1,s2,s2,
      antisymmetrize,tforms);

  if (registered_space1) oreg->remove(space1->id());
  if (registered_space2) oreg->remove(space2->id());

  return(G);
}

RefSCMatrix PT2R12::g(SpinCase2 pairspin,
                      const Ref<OrbitalSpace>& bra1,
                      const Ref<OrbitalSpace>& bra2,
                      const Ref<OrbitalSpace>& ket1,
                      const Ref<OrbitalSpace>& ket2)
{
      const Ref<SCMatrixKit> localkit = new LocalSCMatrixKit;
      Ref<SpinMOPairIter> braiter12 = new SpinMOPairIter(bra1->rank(),bra2->rank(),pairspin);
      Ref<SpinMOPairIter> ketiter12 = new SpinMOPairIter(ket1->rank(),ket2->rank(),pairspin);
      RefSCMatrix G = localkit->matrix(new SCDimension(braiter12->nij()),
                                       new SCDimension(ketiter12->nij()));
      G.assign(0.0);

      const int nket1 = ket1->rank();
      const int nket2 = ket2->rank();

      const bool antisymmetrize = (pairspin != AlphaBeta);
      const bool bra1_eq_bra2 = (*bra1 == *bra2);
      const bool ket1_eq_ket2 = (*ket1 == *ket2);


      // find equivalent spaces in the registry
      Ref<OrbitalSpaceRegistry> oreg = this->r12world()->world()->tfactory()->orbital_registry();
      if (!oreg->value_exists(bra1) || !oreg->value_exists(bra2) || !oreg->value_exists(ket1) || !oreg->value_exists(ket2))
        throw ProgrammingError("PT2R12::g() -- spaces must be registered",__FILE__,__LINE__);


      // compute (bra1 ket1 | bra2 ket2)
      Ref<DistArray4> da4_b1k1_b2k2;
      {
        const std::string tform_b1k1_b2k2_key = ParsedTwoBodyFourCenterIntKey::key(bra1->id(),bra2->id(),
                                                                                   ket1->id(),ket2->id(),
                                                                                   std::string("ERI"),
                                                                                   std::string(TwoBodyIntLayout::b1b2_k1k2));
        Ref<TwoBodyMOIntsTransform> tform_b1k1_b2k2 = this->r12world()->world()->moints_runtime4()->get( tform_b1k1_b2k2_key );
        tform_b1k1_b2k2->compute();
        da4_b1k1_b2k2 = tform_b1k1_b2k2->ints_distarray4();
      }
      da4_b1k1_b2k2->activate();


      Ref<DistArray4> da4_b2k1_b1k2;
      const bool need_b2k1_b1k2 = !bra1_eq_bra2 && !ket1_eq_ket2 && antisymmetrize; // if(...) then essentially there is no interchangablility since the index pair are
      if (need_b2k1_b1k2)                                                           // in different spaces;
      { // compute (bra2 ket1 | bra1 ket2)
        const std::string tform_b2k1_b1k2_key = ParsedTwoBodyFourCenterIntKey::key(bra2->id(),bra1->id(),
                                                                                   ket1->id(),ket2->id(),
                                                                                   std::string("ERI"),
                                                                                   std::string(TwoBodyIntLayout::b1b2_k1k2));
        Ref<TwoBodyMOIntsTransform> tform_b2k1_b1k2 = this->r12world()->world()->moints_runtime4()->get( tform_b2k1_b1k2_key );
        tform_b2k1_b1k2->compute();
        da4_b2k1_b1k2 = tform_b2k1_b1k2->ints_distarray4();
        da4_b2k1_b1k2->activate();
      }

      for(braiter12->start(); *braiter12; braiter12->next())
      {
        const int b1 = braiter12->i();
        const int b2 = braiter12->j();
        const int b12 = braiter12->ij();

        const double* blk_b1b2 = da4_b1k1_b2k2->retrieve_pair_block(b1, b2, 0);

        const double* blk_b2b1 = 0;
        if (antisymmetrize && !ket1_eq_ket2 && bra1_eq_bra2)  // bra1 and bra2 are in the same space, but ket1 and ket2 not; we get b2b1 block from da4_b1k1_b2k2
          blk_b2b1 = da4_b1k1_b2k2->retrieve_pair_block(b2, b1, 0);
        else if (antisymmetrize && need_b2k1_b1k2)            // neither of the index pairs are in the same space; then get b2b1 block from da4_b2k1_b1k2
          blk_b2b1 = da4_b2k1_b1k2->retrieve_pair_block(b2, b1, 0);

        for(ketiter12->start(); *ketiter12; ketiter12->next())
        {
          const int k1 = ketiter12->i();
          const int k2 = ketiter12->j();
          const int k12 = ketiter12->ij();

          if (!antisymmetrize)
            G.set_element( b12, k12, blk_b1b2[k12] );
          else
          {
            const int k12_rect = k1 * nket2 + k2;
            if (blk_b2b1) {  // this branch is for the case when we need b2b1 block
              G.set_element( b12, k12, blk_b1b2[k12_rect] - blk_b2b1[k12_rect] );
            }
            else {          // the other case: ket1 and ket2 are in the same space; we can antisymmetrize G by subtracting k21 from k12
              const int k21_rect = k2 * nket1 + k1;
              G.set_element( b12, k12, blk_b1b2[k12_rect] - blk_b1b2[k21_rect] );
            }
          }
        }

        da4_b1k1_b2k2->release_pair_block(b1, b2, 0);
        if (blk_b2b1) {
          if (need_b2k1_b1k2)
            da4_b2k1_b1k2->release_pair_block(b2, b1, 0);
          else
            da4_b1k1_b2k2->release_pair_block(b2, b1, 0);
        }
      }
  return(G);
}

RefSCMatrix PT2R12::f(SpinCase1 spin) {
  Ref<OrbitalSpace> space = rdm1_->orbs(spin);
  Ref<OrbitalSpaceRegistry> oreg = r12world()->world()->tfactory()->orbital_registry();
  if (!oreg->value_exists(space)) {
    oreg->add(make_keyspace_pair(space));
  }
  const std::string key = oreg->key(space);
  space = oreg->value(key);
  RefSCMatrix fmat = r12eval_->fock(space,space,spin);

  return(fmat);
}


RefSCMatrix PT2R12::C(SpinCase2 S) {
  //return(r12energy_->C(S));
  Ref<LocalSCMatrixKit> local_matrix_kit = new LocalSCMatrixKit();
  RefSCMatrix Cmat = local_matrix_kit->matrix(r12eval_->dim_GG(S),r12eval_->dim_gg(S));
  if(S==AlphaBeta) {
    SpinMOPairIter OW_iter(r12eval_->GGspace(Alpha)->rank(), r12eval_->GGspace(Beta)->rank(), S );
    SpinMOPairIter PQ_iter(r12eval_->ggspace(Alpha)->rank(), r12eval_->ggspace(Beta)->rank(), S );
    CuspConsistentGeminalCoefficient coeff_gen(S);
    for(OW_iter.start(); int(OW_iter); OW_iter.next()) {
      for(PQ_iter.start(); int(PQ_iter); PQ_iter.next()) {
        unsigned int O = OW_iter.i();
        unsigned int W = OW_iter.j();
        unsigned int P = PQ_iter.i();
        unsigned int Q = PQ_iter.j();
        int OW = OW_iter.ij();
        int PQ = PQ_iter.ij();
        Cmat.set_element(OW,PQ,coeff_gen.C(O,W,P,Q));
      }
    }
  }
  else {
    SpinCase1 spin = (S==AlphaAlpha) ? Alpha : Beta;
    SpinMOPairIter OW_iter(r12eval_->GGspace(spin)->rank(), r12eval_->GGspace(spin)->rank(), S );
    SpinMOPairIter PQ_iter(r12eval_->ggspace(spin)->rank(), r12eval_->ggspace(spin)->rank(), S );
    CuspConsistentGeminalCoefficient coeff_gen(S);
    for(OW_iter.start(); int(OW_iter); OW_iter.next()) {
      for(PQ_iter.start(); int(PQ_iter); PQ_iter.next()) {
        unsigned int O = OW_iter.i();
        unsigned int W = OW_iter.j();
        unsigned int P = PQ_iter.i();
        unsigned int Q = PQ_iter.j();
        int OW = OW_iter.ij();
        int PQ = PQ_iter.ij();
        Cmat.set_element(OW,PQ,coeff_gen.C(O,W,P,Q));
      }
    }
  }
  return(Cmat);
}

RefSCMatrix PT2R12::V_genref_projector2() {
  Ref<SCMatrixKit> localkit = new LocalSCMatrixKit;
  RefSCMatrix V_genref = localkit->matrix(r12eval_->dim_GG(AlphaBeta),r12eval_->dim_gg(AlphaBeta));
  V_genref.assign(0.0);

  Ref<OrbitalSpace> occspace = r12world()->refwfn()->occ(Alpha);
  Ref<OrbitalSpace> gg_space = r12eval_->ggspace(Alpha);

  ExEnv::out0() << "\n\n" << indent << "Started PT2R12::V_genref_projector2\n";
  RefSCMatrix V_intermed = r12eval_->V_genref_spinfree(occspace, occspace);
  V_intermed.scale(0.5);
  RefSCMatrix tpdm = rdm2_sf_4spaces(occspace, occspace, gg_space, gg_space);
  V_genref.accumulate(V_intermed * tpdm);
  ExEnv::out0() << "\n\n" <<indent << "Exited PT2R12::V_genref_projector2\n\n";

#if 0
  ExEnv::out0() << __FILE__ << __LINE__ << "\n";
  V_intermed.print(prepend_spincase(AlphaBeta, "V(in PT2R12::V_genref_projector2)").c_str());
  tpdm.print(std::string("gamma(in PT2R12::V_genref_projector2)").c_str());
  V_genref.print(prepend_spincase(AlphaBeta, "V.gamma(in PT2R12::V_genref_projector2)").c_str());
#endif

  return(V_genref);
}

//
RefSCMatrix sc::PT2R12::sf_B_others() // the terms in B other than B' and X0
{
  ExEnv::out0() << "\n\n" << indent << "Started PT2R12::sf_B_others\n\n";
  Ref<OrbitalSpace> cabs = r12world_->cabs_space(Alpha);
  Ref<OrbitalSpace> occ_space = r12eval_->occ(Alpha);
  Ref<OrbitalSpace> GG_space = r12eval_->GGspace(Alpha);
  Ref<OrbitalSpace> gg_space = r12eval_->ggspace(Alpha);
//  Ref<OrbitalSpace> pdmspace = rdm1_->orbs(Alpha);
  const int occ_dim = occ_space->rank();
  const int gg_dim = gg_space->rank();

  Ref<DistArray4> wholeproduct; // for the whole contribution

  Ref<DistArray4> RFtimesT; // X^Ax_vw(R^A kappa_tu f^x_kappa * t^vw_tu),
  {

    Ref<OrbitalSpace> F_RI_occ = r12eval_->F_m_P(Alpha);
    R12TwoBodyIntKeyCreator IntCreator(r12eval_->moints_runtime4(),
                                       cabs, GG_space, F_RI_occ, GG_space,
                                       r12eval_->corrfactor(), true);
    std::vector<std::string> TensorString;
    fill_container(IntCreator, TensorString);
    Ref<TwoBodyMOIntsTransform> RFform = r12eval_->moints_runtime4()->get(TensorString[0]);
    RFform->compute();
    Ref<DistArray4> RF = RFform->ints_distarray4();
    const Ref<TwoBodyIntDescr> & intdescr = RFform->intdescr();
    TwoBodyOper::type f12int_type = r12eval_->corrfactor()->tbint_type_f12();
    const unsigned int f12int_index = intdescr->intset(f12int_type);

    RefSCMatrix T = C(AlphaBeta).t(); // inverse of T^GG_gg, in principle we should use the transpose matrix
    contract34_DA4_RefMat(RFtimesT, 1.0, RF, f12int_index, T, gg_dim, gg_dim);
  }


  Ref<DistArray4> RTgamma; // the terms in parentheses
  {
    Ref<DistArray4> RT; // X^Ay_rs = R^Ay pq * t^rs_pq
    {
      Ref<OrbitalSpace> cabs = r12world_->cabs_space(Alpha);
      Ref<OrbitalSpace> occ_space = r12eval_->occ(Alpha);
      const int occ_dim = occ_space->rank();
      R12TwoBodyIntKeyCreator IntCreator(r12eval_->moints_runtime4(),
                                         cabs, GG_space, occ_space, GG_space,
                                         r12eval_->corrfactor(), true);
      std::vector<std::string> TensorString;
      fill_container(IntCreator, TensorString);
      Ref<TwoBodyMOIntsTransform> Rform = r12eval_->moints_runtime4()->get(TensorString[0]);
      Rform->compute();
      Ref<DistArray4> R = Rform->ints_distarray4();
      const Ref<TwoBodyIntDescr> & intdescr = Rform->intdescr();
      TwoBodyOper::type f12int_type = r12eval_->corrfactor()->tbint_type_f12();
      const unsigned int f12int_index = intdescr->intset(f12int_type);
      RefSCMatrix T = C(AlphaBeta).t();
      contract34_DA4_RefMat(RT, 1.0, R, f12int_index, T, gg_dim, gg_dim);
    }

    RefSCMatrix onerdm = rdm1_gg_sf(); // G^s_v

    {
      Ref<DistArray4> I1; //the first two sets uses contract4
      contract4(RT, onerdm, I1);

      //the first set
      {
        Ref<DistArray4> RTgamma1;
        RefSCMatrix rdm2inter = rdm2_sf_4spaces_int(-0.5, 0.5, -0.5, occ_space, gg_space, gg_space, occ_space);
        rdm2inter = rdm2_sf_4spaces_int_permu<Permute23>(rdm2inter, occ_space, gg_space, gg_space, occ_space);
        rdm2inter = rdm2_sf_4spaces_int_permu<Permute34>(rdm2inter, occ_space, gg_space, gg_space, occ_space);
        Ref<DistArray4> pI1 = permute23(permute34(I1));
        contract34_DA4_RefMat(RTgamma1, 1.0, pI1, 0, rdm2inter, occ_dim, gg_dim);
        RTgamma1 = permute23(RTgamma1);
        RTgamma = RTgamma1;
        ExEnv::out0() << "\n\n" << indent << indent << "Finished 1st group\n";
      }
      //the second set
      {
        Ref<DistArray4> RTgamma2;
        RefSCMatrix rdm2inter = rdm2_sf_4spaces_int(-0.5, 1.0, -0.25, occ_space, gg_space, occ_space, gg_space);
        rdm2inter = rdm2_sf_4spaces_int_permu<Permute34>(rdm2inter, occ_space, gg_space, occ_space, gg_space);
        rdm2inter = rdm2_sf_4spaces_int_permu<Permute23>(rdm2inter, occ_space, gg_space, gg_space, occ_space);
        rdm2inter = rdm2_sf_4spaces_int_permu<Permute34>(rdm2inter, occ_space, gg_space, gg_space, occ_space);
        Ref<DistArray4> I_Aw_yr = permute23(permute34(I1));
        contract34_DA4_RefMat(RTgamma2, 1.0, I_Aw_yr, 0, rdm2inter, occ_dim, gg_dim);
        RTgamma2 = permute34(permute23(RTgamma2));
        axpy(RTgamma2, 1.0, RTgamma, 1.0);
        ExEnv::out0() << "\n\n" << indent << indent << "Finished 2nd group\n";
      }
    } // 1st and 2nd sets done

    {
       Ref<DistArray4> I2; //the first two sets uses contract4
       contract3(RT, onerdm, I2);

       //the third
       {
         Ref<DistArray4> RTgamma3;
         RefSCMatrix rdm2inter = rdm2_sf_4spaces_int(1.0, -1.0, 0.0, occ_space, gg_space, gg_space, occ_space);
         rdm2inter = rdm2_sf_4spaces_int_permu<Permute23>(rdm2inter, occ_space, gg_space, gg_space, occ_space);
         rdm2inter = rdm2_sf_4spaces_int_permu<Permute34>(rdm2inter, occ_space, gg_space, gg_space, occ_space);
         contract34_DA4_RefMat(RTgamma3, 1.0, permute23(I2), 0, rdm2inter, occ_dim, gg_dim);
         RTgamma3 = permute23(RTgamma3);
         axpy(RTgamma3, 1.0, RTgamma, 1.0);
         ExEnv::out0() << "\n\n" << indent << indent << "Finished 3rd group\n";
       }
       //the fourth set
       {
         Ref<DistArray4> RTgamma4;
         RefSCMatrix rdm2inter = rdm2_sf_4spaces_int(-0.5, 0.5, 0.0, occ_space, gg_space, gg_space, occ_space);
         rdm2inter = rdm2_sf_4spaces_int_permu<Permute23>(rdm2inter, occ_space, gg_space, gg_space, occ_space);
         rdm2inter = rdm2_sf_4spaces_int_permu<Permute34>(rdm2inter, occ_space, gg_space, gg_space, occ_space);
         contract_DA4_RefMat_k2b2_34(RTgamma4, 1.0, I2, 0, rdm2inter, occ_dim, gg_dim); //RTgamma is initialized
         RTgamma4 = permute34(RTgamma4);
         axpy(RTgamma4, 1.0, RTgamma, 1.0);
         ExEnv::out0() << "\n\n" << indent << indent << "Finished 4th group\n";
       }
     } // 3rd and 4th sets done

  } // RTgamma done
#if 0 // check RTgamma; it should be zero for CLHF
  RefSCMatrix RTgammaMat = copy_to_RefSCMat(RTgamma,0);
  RTgammaMat.print(prepend_spincase(AlphaBeta,"RTgammaMat").c_str());
#endif
  contract34(wholeproduct, 1.0, permute23(permute34(permute12(permute23(RFtimesT)))), 0,
                                permute23(permute34(permute12(permute23(RTgamma)))), 0); //(gg, gg)
  ExEnv::out0() << "\n\n" << indent << "Finished PT2R12::sf_B_others\n\n";
  RefSCMatrix TotalMat = copy_to_RefSCMat(wholeproduct,0);
  return TotalMat;
}



RefSCMatrix PT2R12::X_term_Gamma_F_T() {
  const Ref<OrbitalSpace> & gg_space = r12eval_->ggspace(Alpha);
  const Ref<OrbitalSpace> & GG_space = r12eval_->ggspace(Alpha);
  const int dimg = gg_space->dim()->n();
  const int dimG = GG_space->dim()->n();
  RefSCMatrix T = this->C(AlphaBeta); // (dim_GG, dim_gg)

  RefSCMatrix F_gg  = r12eval_->fock(gg_space,gg_space,Alpha);
  RefSCMatrix tpdm =  rdm2_sf_4spaces(gg_space, gg_space, gg_space, gg_space);
  Ref<LocalSCMatrixKit> lmk = new LocalSCMatrixKit();
  RefSCMatrix GammaF = lmk->matrix(r12eval_->dim_gg(AlphaBeta), r12eval_->dim_gg(AlphaBeta));
  for (int r = 0; r < dimg; ++r)
  {
    for (int s = 0; s < dimg; ++s)
    {
      const int rowind = r*dimg + s;
      for (int v = 0; v < dimg; ++v)
      {
        for (int w = 0; w < dimg; ++w)
        {
            const int colind = v*dimg + w;
            double rsvw = 0.0;
            for (int x = 0; x < dimg; ++x)
            {
                rsvw += tpdm(rowind, v*dimg + x) * F_gg(x, w);
            }
            GammaF(rowind, colind) = rsvw;
        }
      }
    }
  }
  return GammaF*(T.t());//(gg, GG)   (Gamma^rs_vx * f^x_w) * t^vw_tu
}





double PT2R12::energy_PT2R12_projector2_spinfree() {

  // 2*V*T constribution
  const bool print_all = false;// for debugging
  ExEnv::out0() << std::endl << std::endl << indent << "Entered PT2R12::energy_PT2R12_projector2_spinfree\n\n";

  ExEnv::out0() << "\n" << indent << "Started V_genref\n";
  RefSCMatrix V_genref = V_genref_projector2(); //(GG, gg)
  ExEnv::out0() << "\n\n" << indent << "Finished V_genref\n\n";

  RefSCMatrix T = C(AlphaBeta);   // C() is of dimension (GG, gg)
  RefSCMatrix V_t_T = 2.0*T.t()*V_genref;
  RefSCMatrix HylleraasMatrix = V_t_T.copy(); // (gg, gg)
  ExEnv::out0() << "\n\n" << indent << "Finished V_t_T\n\n";
  if (this->debug_ >=  DefaultPrintThresholds::mostO4 || print_all)
  {
    ExEnv::out0() << __FILE__ << __LINE__ << "\n";
    T.print(std::string("T").c_str());
    V_genref.print(std::string("V_genref").c_str());
    HylleraasMatrix.print(std::string("Hy:+V_t_T").c_str());
  }

  // X contributions
  RefSCMatrix TGFT = X_term_Gamma_F_T(); //(GG, GG)
  ExEnv::out0() << "\n\n" << indent << "Finished TGFT\n\n";
  TGFT.scale(-1.0);
  RefSCMatrix Xpart = TGFT * r12eval_->X() * T;
  ExEnv::out0() << "\n\n" << indent << "Finished Xpart\n\n";
  HylleraasMatrix.accumulate(Xpart);//(gg, gg)
  if (this->debug_ >=  DefaultPrintThresholds::mostO4 || print_all)
  {
    Xpart.print(std::string("Xpart").c_str());
    HylleraasMatrix.print(std::string("Hy:+X").c_str());
  }


  // B' contribution
  Ref<OrbitalSpace> gg_space = r12eval_->ggspace(Alpha);
  RefSCMatrix TBTG =  T.t() * r12eval_->B() * T  * rdm2_sf_4spaces(gg_space, gg_space, gg_space, gg_space);//(gg,gg)
  ExEnv::out0() << "\n\n" << indent << "Finished TBTG\n\n";
  TBTG.scale(0.5);
  HylleraasMatrix.accumulate(TBTG);
  if (this->debug_ >=  DefaultPrintThresholds::mostO4 || print_all)
  {
    TBTG.print(std::string("TBTG").c_str());
    HylleraasMatrix.print(std::string("Hy:+TBTG").c_str());
  }


  // the last messy term
  RefSCMatrix others = sf_B_others(); //(gg, gg)
  HylleraasMatrix.accumulate(others);
  if (this->debug_ >=  DefaultPrintThresholds::mostO4 || print_all)
  {
      others.print(std::string("others").c_str());
      HylleraasMatrix.print(prepend_spincase(AlphaBeta,"Hy:+others").c_str());
  }

  ExEnv::out0() << std::endl << std::endl << indent << "Exited PT2R12::energy_PT2R12_projector2_spinfree\n\n";

  {
    const double E_V_t_T = V_t_T.trace();
    const double E_Xpart = Xpart.trace();
    const double E_TBTG = TBTG.trace();
    const double E_others = others.trace();
    const double Btotal =  E_Xpart + E_TBTG + E_others;
    const double E_total = E_V_t_T + Btotal;
    const double VBratio = -E_V_t_T/(2*Btotal);
    const double R12min = - E_V_t_T*E_V_t_T/(4 * Btotal);
    const double deviation = 1- E_total/R12min;
    ExEnv::out0() << std::endl << std::endl;
#define only_include_V false //for debugging
#if only_include_V
      HylleraasMatrix.assign(0.0);
      HylleraasMatrix.accumulate(V_t_T);
      ExEnv::out0() << indent << "Now only V term computed; others zeroed" << std::endl << std::endl;
#endif
    ExEnv::out0() << indent << "individual contributions::" << std::endl;
    ExEnv::out0() << indent << scprintf("V:                        %17.12lf", E_V_t_T) << std::endl;
    ExEnv::out0() << indent << scprintf("B'(0):                    %17.12lf", E_TBTG) << std::endl;
    ExEnv::out0() << indent << scprintf("B'(X):                    %17.12lf", E_Xpart) << std::endl;
    ExEnv::out0() << indent << scprintf("B remain:                 %17.12lf", E_others) << std::endl;
    ExEnv::out0() << indent << scprintf("VBratio remain:           %17.12lf", VBratio) << std::endl << std::endl;
    ExEnv::out0() << indent << scprintf("quadratic min:            %17.12lf", R12min) << std::endl;
    ExEnv::out0() << indent << scprintf("Hylleraas:                %17.12lf", E_total) << std::endl;
    ExEnv::out0() << indent << scprintf("deviation percentage:     %17.12lf", deviation) << std::endl << std::endl << std::endl;
  }
  if(fabs(r12world_->refwfn()->occ_thres()) > PT2R12::zero_occupation)
  {
    const int total_active_occ = r12world()->refwfn()->get_poporbspace(Alpha)->occ_act_sb()->rank();
    const int survive_active_occ = r12world()->refwfn()->occ_act_sb(Alpha)->rank();
    const double kept = double(survive_active_occ)/double(total_active_occ);
    const double filter = 1 -kept;
    ExEnv::out0() << std::endl << std::endl;
    ExEnv::out0() << indent << "SCREENING INFO:" << std::endl;
    ExEnv::out0() << indent << scprintf("total corre orbs:         %12d", total_active_occ) << std::endl;
    ExEnv::out0() << indent << scprintf("screen corre orbs:        %12d", survive_active_occ) << std::endl;
    ExEnv::out0() << indent << scprintf("ratio of kept:            %17.12lf", kept) << std::endl;
    ExEnv::out0() << indent << scprintf("ratio of filter:          %17.12lf", filter) << std::endl <<std::endl << std::endl;
  }

  const double energy = compute_energy(HylleraasMatrix, AlphaBeta);
  return energy;
}





RefSCMatrix sc::PT2R12::transform_MO() //transformation matrix between occupied orbitals (this also defines the matrix dimension); row: new MO, column: old MO
{                                       // assume mo_density is of the same ordering as occ_sb()
  const bool debugprint = false;
  RefSymmSCMatrix mo_density =  rdm1(Alpha) + rdm1(Beta);//this will eventually read the checkpoint file. I assume they are of the dimension of occ orb space
//  mo_density.print(std::string("transform_MO: mo_density (occ)").c_str());
  Ref<OrbitalSpace> unscreen_occ_act = r12world()->refwfn()->get_poporbspace(Alpha)->occ_act_sb();
  Ref<OrbitalSpace> occ = r12world()->refwfn()->get_poporbspace(Alpha)->occ_sb();
  std::vector<int> map1 = map(*occ, *unscreen_occ_act);

  int num_occ_act = unscreen_occ_act->rank();
  int num_occ = occ->rank();
  int rdmdim = mo_density->n();
  assert(rdmdim == num_occ);
  std::vector<int> occ_act_inds;
  std::vector<int> occ_act_mask(num_occ, 0);
  for (int i = 0; i < num_occ_act; ++i)
  {
    if(map1[i] == -1)
      throw ProgrammingError("some orbital in occ_act not belong to OBS;", __FILE__,__LINE__);
    else
      {
        occ_act_inds.push_back(map1[i]);
        occ_act_mask[map1[i]] = 1;
      }
  }

  RefSCDimension mo_dim = occ->coefs()->coldim();
  RefSCMatrix TransformMat = occ->coefs()->kit()->matrix(mo_dim, mo_dim);
  TransformMat.assign(0.0);
  for (int kk = 0; kk < num_occ; ++kk)
  {
    if(occ_act_mask[kk] == 0) TransformMat.set_element(kk, kk, 1.0);
  } // don't transform unrelated orbitals
  if(debugprint)
    TransformMat.print(prepend_spincase(AlphaBeta, "transform_MO: TransformMat initial").c_str());



  Ref<LocalSCMatrixKit> local_kit = new LocalSCMatrixKit();

  //the following code is copied from refwfn.cc: PopulatedOrbitalSpace(...)
  std::vector<unsigned int> blocks = occ->block_sizes();
  int nblocks = occ->nblocks();
  int blockoffset = 0;
  for (int i = 0; i < nblocks; ++i)
  {
    std::vector<int> occ_act_orb_inds; //record the position of occ_act orbitals
    for (int j = 0; j < blocks[i]; ++j)
    {
      const int ind = blockoffset + j;
      if (occ_act_mask[ind] == 1) occ_act_orb_inds.push_back(ind);
    }
    blockoffset += blocks[i];
    const int num_occ_act = occ_act_orb_inds.size();
    SCDimension *dim = new SCDimension(num_occ_act);
    RefSCMatrix occ_act_blockmat = local_kit->matrix(dim, dim);
    for (int k1 = 0; k1 < num_occ_act; ++k1)
    {
      for (int k2 = 0; k2 < num_occ_act; ++k2)
      {
        const double element = mo_density->get_element(occ_act_orb_inds[k1], occ_act_orb_inds[k2]);
        occ_act_blockmat->set_element(k1,k2, element);
      }
    } // finish constructing a block of RDM matrix: occ_act
    RefSCMatrix UU = occ_act_blockmat->clone();
    RefSCMatrix VV = occ_act_blockmat->clone();
    RefDiagSCMatrix DD = local_kit->diagmatrix(dim); // the matrix is a postive-semidefinite matrix, do SVD
    UU.assign(0.0); VV.assign(0.0);DD.assign(0.0);
    occ_act_blockmat->svd_this(UU,DD,VV);
#if 0
    occ_act_blockmat.print(prepend_spincase(AlphaBeta, "transform_MO: occ_act_block").c_str());
    UU.print(std::string("transform_MO: UU").c_str());
    DD.print(std::string("transform_MO: DD").c_str());
    VV.print(std::string("transform_MO: VV").c_str());
#endif
    for (int i2 = 0; i2 < num_occ_act; ++i2)
    {
      for (int j2 = 0; j2 < num_occ_act; ++j2)
      {
        TransformMat->set_element(occ_act_orb_inds[i2], occ_act_orb_inds[j2], UU->get_element(j2, i2)); // in the final transform matrix, row:new, col:old
      }
    }// finish building MO transform matrix in the block
  }
#if 0
    TransformMat.print(std::string("transform_MO: final TransformMat").c_str());
#endif

   return TransformMat;
}

RefSymmSCMatrix sc::PT2R12::rdm1_sf_transform()
{
  static bool printed = false;
  RefSymmSCMatrix sf_opdm = rdm1(Alpha) + rdm1(Beta);//converted to local
#if 0
  RefSymmSCMatrix sf_opdm2 = r12world()->refwfn()->ordm_occ_sb(Alpha)+r12world()->refwfn()->ordm_occ_sb(Beta);
#endif
  RefSCMatrix transMO_nonlocal = this->transform_MO();
  assert((sf_opdm->n() == transMO_nonlocal->coldim()->n()) and (sf_opdm->n()==r12eval_->occ(Alpha)->rank()));//should be the dimension of occ space
  RefSCMatrix transMO = convert_RefSC_to_local_kit(transMO_nonlocal);//sf_opdm is converted to local, so transMO needs to do so too; otherwise aborts.
#if 0
    sf_opdm.print(prepend_spincase(AlphaBeta, "rdm1_sf: rdm before transformation").c_str());
    transMO.print(prepend_spincase(AlphaBeta, "rdm1_sf: transMO").c_str());
#endif
  RefSCMatrix res = (transMO*sf_opdm)*(transMO.t());
  RefSymmSCMatrix final = sf_opdm->clone();
  final->assign(0.0);
  final.copyRefSCMatrix(res);// convert a symmscmatrix

  //print occ numbers in rotates basis
  if(not printed)
  {
    std::vector<double> vec_RDM;
    RefDiagSCMatrix RDMdiag = transMO->kit()->diagmatrix(final->dim());//dimenstion (obs, obs)
    for (int x = 0; x < final->n(); ++x)
     {
       vec_RDM.push_back(final.get_element(x,x));
     }
     std::sort(vec_RDM.begin(), vec_RDM.end(), std::greater_equal<double>());
     for (int y = 0; y < final->n(); ++y)
     {
       RDMdiag->set_element(y, vec_RDM[y]);
     }
     RefDiagSCMatrix RDMratio = RDMdiag.clone();
     RDMratio.assign(0.0);
     const double tot = std::accumulate(vec_RDM.begin(), vec_RDM.end(), 0.0);
     std::vector<double>::iterator itt = vec_RDM.begin();
     itt++;
     for (int y = 0; y < final->n(); ++y, ++itt)
     {
       double sofar = std::accumulate(vec_RDM.begin(), itt, 0.0);
       RDMratio->set_element(y, sofar/tot);
     }
     RDMdiag.print(std::string("PT2R12 1-RDM: occ number").c_str());
     RDMratio.print(std::string("PT2R12 1-RDM: accumulated occ number percentage").c_str());
     printed = true;
   }
  return final;
}

RefSymmSCMatrix sc::PT2R12::rdm1_sf()
{
  static bool printed = false;
  RefSymmSCMatrix sf_opdm = rdm1(Alpha) + rdm1(Beta);//converted to local
  if(r12world_->spinadapted() and fabs(r12world_->refwfn()->occ_thres()) > PT2R12::zero_occupation)
  {
    if (not printed) // force print out natural orb occ, just once
    {
      ExEnv::out0() << std::endl << std::endl;
      printed = true;
    }
    return rdm1_sf_transform();
  }
  else
  {
    return(sf_opdm);
  }
}

RefSCMatrix sc::PT2R12::rdm1_gg_sf()
{
      Ref<OrbitalSpace> ggspace = r12eval_->ggspace(Alpha);
      return rdm1_sf_2spaces(ggspace, ggspace);
}

RefSCMatrix sc::PT2R12::rdm1_sf_2spaces(const Ref<OrbitalSpace> b1space, const Ref<OrbitalSpace> k1space)
{
  const unsigned int b1dim = b1space->rank();
  const unsigned int k1dim = k1space->rank();
  RefSCDimension upp_scdim = new SCDimension(b1dim);
  RefSCDimension low_scdim = new SCDimension(k1dim);

  RefSCMatrix sfrdm1 = rdm1_sf().convert2RefSCMat();
  RefSCMatrix result = sfrdm1->kit()->matrix(upp_scdim, low_scdim);

  // 1. to avoid potential problems and for cleanness, all orb spaces should be accessed through r12eval_->r12world_->ref_->spinspaces_ (or screened_spinspaces_);
  // 2. take care of screening
  Ref<OrbitalSpace> pdmspace;
  pdmspace = get_r12eval()->r12world()->refwfn()->orbs_sb();

  const unsigned int n_pdmspace = pdmspace->rank();

  std::vector<int> b1map = map(*pdmspace, *b1space);
  std::vector<int> k1map = map(*pdmspace, *k1space);

  for (int nb1 = 0; nb1 < b1dim; ++nb1)
  {
    if(b1map[nb1] == -1)
      throw ProgrammingError("some orbital in b1space not belong to pdmspace; unexpected.", __FILE__,__LINE__);
  }
  for (int nk1 = 0; nk1 < k1dim; ++nk1)
  {
    if(k1map[nk1] == -1)
      throw ProgrammingError("some orbital in k1space not belong to pdmspace; unexpected.", __FILE__,__LINE__);
  }

  for (int nb1 = 0; nb1 < b1dim; ++nb1)
  {
    for (int nk1 = 0; nk1 < k1dim; ++nk1)
    {
      const double rdmelement = sfrdm1.get_element(b1map[nb1], k1map[nk1]);
      result(nb1, nk1) = rdmelement;
    }
  }
  return result;
}

RefSymmSCMatrix sc::PT2R12::rdm2_sf()
{
  RefSymmSCMatrix rdm_ab = rdm2(AlphaBeta);
  RefSymmSCMatrix rdm_aa = rdm2(AlphaAlpha);
  RefSymmSCMatrix rdm_bb = 0;
  if(spin_polarized()) rdm_bb = rdm2(BetaBeta);
  else rdm_bb = rdm_aa;
  RefSymmSCMatrix sf_rdm = rdm_ab.clone();
  sf_rdm.assign(0.0);
  Ref<OrbitalSpace> pdmspace = rdm1_->orbs(Alpha); // including doubly and partially occupied orbs
  const unsigned int n_pdmorb = pdmspace->rank();
  Ref<SpinMOPairIter> upp_pair = new SpinMOPairIter(n_pdmorb, n_pdmorb, AlphaBeta);
  Ref<SpinMOPairIter> low_pair = new SpinMOPairIter(n_pdmorb, n_pdmorb, AlphaBeta);
  for(upp_pair->start(); *upp_pair; upp_pair->next())   // add BetaAlpha/AlphaAlpha/BetaBeta contribution to sf_rdm
  {
    for(low_pair->start(); *low_pair && low_pair->ij() <= upp_pair->ij(); low_pair->next())
     {
         const int u1 = upp_pair->i();
         const int u2 = upp_pair->j();
         const int l1 = low_pair->i();
         const int l2 = low_pair->j();
         double rdmelement = rdm_ab.get_element(upp_pair->ij(), low_pair->ij())
                             + rdm_ab.get_element(u2 * n_pdmorb + u1, l2* n_pdmorb + l1)
                             + get_4ind_antisym_matelement(rdm_aa, u1, u2, l1, l2)
                             + get_4ind_antisym_matelement(rdm_bb, u1, u2, l1, l2);
         sf_rdm(upp_pair->ij(), low_pair->ij()) = rdmelement;
     }
  }

  if(r12world_->spinadapted() and fabs(r12world_->refwfn()->occ_thres()) > PT2R12::zero_occupation)
  {
    const bool printdebug = false;
    RefSymmSCMatrix res = sf_rdm->clone();
    res->assign(0.0);
    RefSCMatrix transMO = this->transform_MO();
    const int n = transMO->nrow();
    RefSCMatrix RefSCrdm = sf_rdm->kit()->matrix(sf_rdm->dim(), sf_rdm->dim());//get a RefSCMatrix instead of RefSymm..
    RefSCrdm->assign(0.0);
    RefSCrdm->accumulate(sf_rdm);
    RefSCMatrix one = transform_one_ind(transMO, RefSCrdm, 1, n);

    if(printdebug) ExEnv::out0() << __FILE__ << __LINE__ << "\n";
    if(printdebug) one.print(std::string("rdm2_sf: one").c_str());
    RefSCMatrix two = transform_one_ind(transMO, one, 2, n);
    if(printdebug) two.print(std::string("rdm2_sf: two").c_str());
    RefSCMatrix three = transform_one_ind(transMO, two, 3, n);
    if(printdebug) three.print(std::string("rdm2_sf: three").c_str());
    RefSCMatrix four = transform_one_ind(transMO, three, 4, n);
    if(printdebug) four.print(std::string("rdm2_sf: four").c_str());
    res.copyRefSCMatrix(four);
    return res;
  }
  else
    return sf_rdm;
}


RefSCMatrix sc::PT2R12::rdm2_sf_4spaces(const Ref<OrbitalSpace> b1space, const Ref<OrbitalSpace> b2space,const Ref<OrbitalSpace> k1space, const Ref<OrbitalSpace> k2space)
{
  const unsigned int b1dim = b1space->rank();
  const unsigned int b2dim = b2space->rank();
  const unsigned int k1dim = k1space->rank();
  const unsigned int k2dim = k2space->rank();
  const unsigned int upp_dim = b1dim * b2dim;
  const unsigned int low_dim = k1dim * k2dim;
  RefSCDimension upp_scdim = new SCDimension(upp_dim);
  RefSCDimension low_scdim = new SCDimension(low_dim);

  RefSCMatrix sf2rdm = rdm2_sf().convert2RefSCMat();
  RefSCMatrix result = sf2rdm->kit()->matrix(upp_scdim, low_scdim);
  result.assign(0.0);

  // 1. to avoid potential problems and for cleanness, all orb spaces should be accessed through r12eval_->r12world_->ref_->spinspaces_ (or screened_spinspaces_);
  // 2. take care of screening
  Ref<OrbitalSpace> pdmspace;
  if(r12world_->spinadapted() and fabs(r12world_->refwfn()->occ_thres()) > PT2R12::zero_occupation)
    pdmspace = get_r12eval()->r12world()->refwfn()->get_screened_poporbspace()->occ_sb();
  else
    pdmspace = get_r12eval()->r12world()->refwfn()->get_poporbspace()->occ_sb();

  const unsigned int n_pdmspace = pdmspace->rank();

#if 0
  if(fabs(r12world_->refwfn()->occ_thres()) > PT2R12::zero_occupation)
  {
    // first test 1rdm, which shall be diagonal in our test case
    RefSymmSCMatrix ABX = rdm1_sf();
    ExEnv::out0() << __FILE__ << ": " << __LINE__ << "\n";
    ExEnv::out0() << "ordm dimension: " << ABX->n() << "\n";
    ABX.print(prepend_spincase(AlphaBeta, "ordm").c_str());

    RefSCMatrix old_mocoef2 = r12world()->refwfn()->get_poporbspace()->orbs_sb()->coefs();
    ExEnv::out0() << __FILE__ << ": " << __LINE__ << "\n";
    ExEnv::out0() << "print old symmetry-block Mo coefs of dimension: " << old_mocoef2->ncol() << " (AO dimensin: )" << old_mocoef2->nrow() << "\n";
    old_mocoef2.print(prepend_spincase(AlphaBeta, "symm old mo").c_str());

    RefSCMatrix new_mocoef2 = r12world()->refwfn()->orbs_sb()->coefs();
    ExEnv::out0() << __FILE__ << ": " << __LINE__ << "\n";
    ExEnv::out0() << "print new symmetry-block Mo coefs of dimension: " << new_mocoef2->ncol() << " (AO dimensin: )" << new_mocoef2->nrow() << "\n";
    new_mocoef2.print(prepend_spincase(AlphaBeta, "symm new mo").c_str());

    ExEnv::out0() << __FILE__ << ": " << __LINE__ << "\n";
    ExEnv::out0() << "print b1space of dimension: " << b1space->coefs()->ncol() << " (AO dimensin: )" << b1space->coefs()->nrow() << "\n";
    b1space->coefs().print(prepend_spincase(AlphaBeta, "b1space").c_str());
    ExEnv::out0() << "\n\nprint pdmspace of dimension: " << pdmspace->coefs()->ncol() << " (AO dimensin: )" << pdmspace->coefs()->nrow() << "\n";
    pdmspace->coefs().print(prepend_spincase(AlphaBeta, "pdmspace").c_str());
  }
#endif
  std::vector<int> b1map = map(*pdmspace, *b1space);
  std::vector<int> b2map = map(*pdmspace, *b2space);
  std::vector<int> k1map = map(*pdmspace, *k1space);
  std::vector<int> k2map = map(*pdmspace, *k2space);

  for (int nb1 = 0; nb1 < b1dim; ++nb1)
  {
    if(b1map[nb1] == -1)
      {abort(); // debug now
      throw ProgrammingError("some orbital in b1space not belong to pdmspace; unexpected.", __FILE__,__LINE__);}
  }
  for (int nb2 = 0; nb2 < b2dim; ++nb2)
  {
    if(b2map[nb2] == -1)
      {abort();throw ProgrammingError("some orbital in b2space not belong to pdmspace; unexpected.", __FILE__,__LINE__);}
  }
  for (int nk1 = 0; nk1 < k1dim; ++nk1)
  {
    if(k1map[nk1] == -1)
      {abort();throw ProgrammingError("some orbital in k1space not belong to pdmspace; unexpected.", __FILE__,__LINE__);}
  }
  for (int nk2 = 0; nk2 < k2dim; ++nk2)
  {
    if(k2map[nk2] == -1)
      {abort();throw ProgrammingError("some orbital in k2space not belong to pdmspace; unexpected.", __FILE__,__LINE__);}
  }

  Ref<SpinMOPairIter> upp_pair = new SpinMOPairIter(b1dim, b2dim, AlphaBeta);
  Ref<SpinMOPairIter> low_pair = new SpinMOPairIter(k1dim, k2dim, AlphaBeta);
  for(upp_pair->start(); *upp_pair; upp_pair->next())   // add BetaAlpha/AlphaAlpha/BetaBeta contribution to sf_rdm
  {
    for(low_pair->start(); *low_pair; low_pair->next())
     {
         const int nb1 = upp_pair->i();
         const int nb2 = upp_pair->j();
         const int nk1 = low_pair->i();
         const int nk2 = low_pair->j();
         double rdmelement = sf2rdm.get_element(b1map[nb1] * n_pdmspace + b2map[nb2], k1map[nk1] * n_pdmspace + k2map[nk2]);
         result(upp_pair->ij(), low_pair->ij()) = rdmelement;
     }
  }
  return result;
}



//'int' means intermediate
RefSCMatrix sc::PT2R12::rdm2_sf_4spaces_int(const double a, const double b, double const c,
                                                  const Ref<OrbitalSpace> b1space,
                                                  const Ref<OrbitalSpace> b2space,
                                                  const Ref<OrbitalSpace> k1space,
                                                  const Ref<OrbitalSpace> k2space)
{
  const unsigned int nb1 = b1space->rank();
  const unsigned int nb2 = b2space->rank();
  const unsigned int nk1 = k1space->rank();
  const unsigned int nk2 = k2space->rank();

  RefSCMatrix rdm2 = rdm2_sf_4spaces(b1space, b2space, k1space, k2space);
  RefSCMatrix result = rdm2.clone();
  result.assign(0.0);
  rdm2.scale(a);
  RefSCMatrix opdm1a = rdm1_sf_2spaces(b1space, k1space);
  RefSCMatrix opdm1b = rdm1_sf_2spaces(b2space, k2space);
  RefSCMatrix opdm2a = rdm1_sf_2spaces(b1space, k2space);
  RefSCMatrix opdm2b = rdm1_sf_2spaces(b2space, k1space);
  Ref<OrbitalSpace> occ_space = r12eval_->ggspace(Alpha);
//  ExEnv::out0() << indent << occ_space->rank() << std::endl;
  Ref<SpinMOPairIter> upp_pair = new SpinMOPairIter(b1space->rank(), b2space->rank(), AlphaBeta);
  Ref<SpinMOPairIter> low_pair = new SpinMOPairIter(k1space->rank(), k2space->rank(), AlphaBeta);
  for(upp_pair->start(); *upp_pair; upp_pair->next())
  {
    for(low_pair->start(); *low_pair; low_pair->next())
    {
      const unsigned int b1 = upp_pair->i();
      const unsigned int b2 = upp_pair->j();
      const unsigned int k1 = low_pair->i();
      const unsigned int k2 = low_pair->j();
      const double element = rdm2.get_element(upp_pair->ij(), low_pair->ij())
               + b * opdm1a.get_element(b1,k1) * opdm1b.get_element(b2,k2)
               + c * opdm2a.get_element(b1,k2) * opdm2b.get_element(b2,k1);
      result.set_element(upp_pair->ij(), low_pair->ij(), element);
    }
  }
  return result;
}


template<sc::PT2R12::Tensor4_Permute HowPermute>
RefSCMatrix sc::PT2R12::rdm2_sf_4spaces_int_permu(RefSCMatrix rdm2_4space_int,
                                      const Ref<OrbitalSpace> b1space,
                                      const Ref<OrbitalSpace> b2space,
                                      const Ref<OrbitalSpace> k1space,
                                      const Ref<OrbitalSpace> k2space)
{
  RefSCMatrix result;
  const unsigned int b1dim = b1space->rank();
  const unsigned int b2dim = b2space->rank();
  const unsigned int k1dim = k1space->rank();
  const unsigned int k2dim = k2space->rank();
  Ref<SpinMOPairIter> upp_pair, low_pair;
  if(HowPermute == Permute34)
  {
    result = rdm2_4space_int.clone();
    result.assign(0.0);
    upp_pair = new SpinMOPairIter(b1dim, b2dim, AlphaBeta); // the iterators are for the resultant matrices
    low_pair = new SpinMOPairIter(k2dim, k1dim, AlphaBeta);
  }
  else if(HowPermute == Permute23)
  {
    const unsigned int upp_dim = b1dim * k1dim;
    const unsigned int low_dim = b2dim * k2dim;
    RefSCDimension upp_scdim = new SCDimension(upp_dim);
    RefSCDimension low_scdim = new SCDimension(low_dim);
    result = rdm2_4space_int->kit()->matrix(upp_scdim, low_scdim);
    result.assign(0.0);
    upp_pair = new SpinMOPairIter(b1dim, k1dim, AlphaBeta);
    low_pair = new SpinMOPairIter(b2dim, k2dim, AlphaBeta);
  }


  for(upp_pair->start(); *upp_pair; upp_pair->next())   // add BetaAlpha/AlphaAlpha/BetaBeta contribution to sf_rdm
  {
    for(low_pair->start(); *low_pair; low_pair->next())
      {
         const int U1 = upp_pair->i();
         const int U2 = upp_pair->j();
         const int L1 = low_pair->i();
         const int L2 = low_pair->j();
         double oneelement;
         if(HowPermute == Permute34)
             oneelement = rdm2_4space_int.get_element(upp_pair->ij(), L2* k2dim + L1);
         else if(HowPermute == Permute23)
             oneelement = rdm2_4space_int.get_element(U1 * b2dim + L1, U2* k2dim + L2);
         result(upp_pair->ij(), low_pair->ij()) = oneelement;
      }
  }
  return result;
}








RefSymmSCMatrix sc::PT2R12::rdm1(SpinCase1 spin)
{
  return convert_to_local_kit(rdm1_->scmat(spin));
}



RefSymmSCMatrix sc::PT2R12::rdm2(SpinCase2 spin)
{
  // since LocalSCMatrixKit is used everywhere, convert to Local kit
  return convert_to_local_kit(rdm2_->scmat(spin));
}



void sc::PT2R12::compute()
{
  r12world()->initialize();

  const double energy_ref = r12world()->refwfn()->energy();
  double energy_correction_r12 = 0.0;
  double energy_pt2r12[NSpinCases2];
  double B_so = 0.0;
  double V_so = 0.0;
  double X_so = 0.0; // these 3 varialbes store the final values for B, V, X
  double energy_pt2r12_sf = 0.0;
  double cabs_singles_corre_2b_H0 = 0.0;
  const bool spin_polarized = r12world()->refwfn()->spin_polarized();

  if(calc_davidson_ and r12world()->spinadapted())
  {
    if(not r12world()->refwfn()->force_rasscf())
      throw ProgrammingError("To calc Davidson correction, must set force_correlate_rasscf_ to true to enable proper initialization of conventional virtual orbital space.", __FILE__,__LINE__);
    Ref<OrbitalSpace> conv_vir = r12world()->refwfn()->conv_uocc_sb();
    Ref<OrbitalSpace> conv_occ = r12world()->refwfn()->conv_occ_sb();
    RefSCMatrix opdm_vv = rdm1_sf_2spaces(conv_vir, conv_vir);
    RefSCMatrix tpdm_vvvv = rdm2_sf_4spaces(conv_vir, conv_vir, conv_vir, conv_vir);
    const double vir_percentage = opdm_vv->trace()-0.5 * tpdm_vvvv->trace();
    ExEnv::out0() << indent <<scprintf("unoccupied occ num:                     %17.12lf",vir_percentage) << "\n";
    const double davidson = 1/(1 - vir_percentage) - 1;
    ExEnv::out0()  << indent << scprintf("Davidson correction coef:              %17.12lf",
                                            davidson) << std::endl << std::endl;
  }

  if (pt2_correction_)
  {
    if(r12world_->spinadapted())
    {
      r12world()->refwfn()->set_spinfree(true);
      assert(r12world()->r12tech()->ansatz()->projector() == R12Technology::Projector_2);
      energy_pt2r12_sf = energy_PT2R12_projector2_spinfree();
    }
    else // use spin-orbital version
    {
      if(fabs(r12world_->refwfn()->occ_thres()) > PT2R12::zero_occupation)
         throw ProgrammingError("Due to issue with V_, spin orbital PT2R12 needs to be corrected to work for screening", __FILE__,__LINE__);
      for(int i=0; i<NSpinCases2; i++) // may comment out this part for pure cas
      {
        SpinCase2 pairspin = static_cast<SpinCase2>(i);
        double scale = 1.0;
        if (pairspin == BetaBeta && !spin_polarized) continue;
        switch (r12world()->r12tech()->ansatz()->projector())
        {
          case R12Technology::Projector_1:
            energy_pt2r12[i] = energy_PT2R12_projector1(pairspin);
            break;
          case R12Technology::Projector_2:
            energy_pt2r12[i] = energy_PT2R12_projector2(pairspin);
            break;
          default:
            abort();
        }
      }
    }
  }


  if(cabs_singles_)
  {
    //calculate basis set incompleteness error (BSIE) with two choices of H0
    double alpha_corre = 0.0, beta_corre = 0.0, cabs_singles_corre = 0.0;
    cabs_singles_corre_2b_H0 = this->energy_cabs_singles_twobody_H0();
    const bool keep_Fock_result = false; // if false, only do [2]_S with Dyall Hamiltonian
    if(keep_Fock_result)
    {
      alpha_corre = this->energy_cabs_singles(Alpha);
      if (spin_polarized)
        beta_corre =  this->energy_cabs_singles(Beta);
      else
        beta_corre = alpha_corre;
      cabs_singles_corre = alpha_corre + beta_corre;
      ExEnv::out0() << indent << scprintf("CABS singles energy correction:        %17.12lf",
                                        cabs_singles_corre) << endl;
      ExEnv::out0() << indent << scprintf("RASSCF+CABS singles correction:        %17.12lf",
                                          energy_ref + cabs_singles_corre) << endl;
    }
    ExEnv::out0() << indent << scprintf("CABS correction (twobody H0):          %17.12lf",
                                      cabs_singles_corre_2b_H0) << endl;
    ExEnv::out0() << indent << scprintf("RASSCF+CABS (twobody H0):              %17.12lf",
                                        energy_ref + cabs_singles_corre_2b_H0) << endl;
  }

  if(r12world_->spinadapted()) energy_correction_r12 = energy_pt2r12_sf;
  else
  {
    if (!spin_polarized)
    {
      energy_pt2r12[BetaBeta] = energy_pt2r12[AlphaAlpha];
      B_.push_back(B_[AlphaAlpha]);
      V_.push_back(V_[AlphaAlpha]);
      X_.push_back(X_[AlphaAlpha]);
    }
    for(int i=0; i<NSpinCases2; i++)
    {
         energy_correction_r12 +=  energy_pt2r12[i];
         B_so += B_[i];
         V_so += V_[i];
         X_so += X_[i];
    }
  }

  const double energy = energy_ref + energy_correction_r12 + cabs_singles_corre_2b_H0; //total energy with R12 and CABS singles correction

  ExEnv::out0() <<indent << scprintf("Reference energy [au]:                 %17.12lf",
                                     energy_ref) << endl;
  #if 0
    const double recomp_ref_energy = this->energy_recomputed_from_densities();
    ExEnv::out0() <<  std::endl << std::endl << indent << scprintf("Reference energy (%9s) [au]:     %17.12lf",
                                        (this->r12world()->world()->basis_df().null() ? "   recomp" : "recomp+DF"),
                                        recomp_ref_energy) << endl;
  #endif

  if (r12world_->spinadapted() == false) // if true, use spinadapted algorithm, then spin component contributions are not separated.
  {
    ExEnv::out0() << indent << scprintf("Alpha-beta [2]_R12 energy [au]:        %17.12lf",
                                        energy_pt2r12[AlphaBeta]) << endl;
    ExEnv::out0() << indent << scprintf("Alpha-alpha [2]_R12 energy [au]:       %17.12lf",
                                        energy_pt2r12[AlphaAlpha]) << endl;
    if (spin_polarized)
    {
      ExEnv::out0() << indent << scprintf("Beta-beta [2]_R12 energy [au]:       %17.12lf",
                                          energy_pt2r12[BetaBeta]) << endl;
    }
    else // if not polarized, then BebaBeta contribution == AlaphAlpha contribution
    {
      ExEnv::out0() << indent << scprintf("Singlet [2]_R12 energy [au]:           %17.12lf",
                                          energy_pt2r12[AlphaBeta] - energy_pt2r12[AlphaAlpha]) << endl;
      ExEnv::out0() << indent << scprintf("Triplet [2]_R12 energy [au]:           %17.12lf",
                                          3.0*energy_pt2r12[AlphaAlpha]) << endl;
    }
  }

  ExEnv::out0() << indent << scprintf("[2]_R12 energy [au]:                   %17.12lf",
                                      energy_correction_r12) << endl;
  ExEnv::out0() << indent << scprintf("Total [2]_R12 energy [au]:             %17.12lf",
                                      energy) << std::endl;
  set_energy(energy);
}

double sc::PT2R12::compute_energy(const RefSCMatrix &hmat,
                              SpinCase2 pairspin,
                              bool print_pair_energies,
                              std::ostream& os) {
  SpinCase1 spin1 = case1(pairspin);
  SpinCase1 spin2 = case2(pairspin);
  Ref<OrbitalSpace> gg1space = r12eval_->ggspace(spin1);
  Ref<OrbitalSpace> gg2space = r12eval_->ggspace(spin2);
  SpinMOPairIter gg_iter(gg1space->rank(),gg2space->rank(),pairspin);
  double energy = 0.0;

  if (print_pair_energies) {
    os << indent << prepend_spincase(pairspin, "[2]_R12 pair energies:") << endl;
    os << indent << scprintf("    i       j        e (ij)   ") << endl;
    os << indent << scprintf("  -----   -----   ------------") << endl;
  }
  for(gg_iter.start(); int(gg_iter); gg_iter.next()) {
    int i = gg_iter.i();
    int j = gg_iter.j();
    int ij = gg_iter.ij();
    const double e_ij = hmat.get_element(ij,ij);
    if (print_pair_energies) {
      os << indent << scprintf("  %3d     %3d     %12.9lf",
                               i+1,j+1,e_ij) << endl;
    }
    energy+=hmat.get_element(ij,ij);
  }
  if (print_pair_energies)
    os << indent << endl;
#if 0
  os << indent << "energy from spin " << pairspin << " :" << energy << std::endl;
  os << indent << "trace: " << hmat.trace() << std::endl;
#endif
  return energy;
}


int sc::PT2R12::spin_polarized()
{
  return r12world()->refwfn()->spin_polarized();
}



double sc::PT2R12::energy_cabs_singles(SpinCase1 spin)
{
  # define  printout false

  Ref<OrbitalSpace> activespace = this->r12world()->refwfn()->occ_act_sb();
  Ref<OrbitalSpace> pspace = rdm1_->orbs(spin);
  Ref<OrbitalSpace> vspace = this->r12world()->refwfn()->uocc_act_sb(spin);
  Ref<OrbitalSpace> cabsspace = this->r12world()->cabs_space(spin);

  Ref<OrbitalSpaceRegistry> oreg = this->r12world()->world()->tfactory()->orbital_registry();
  if (!oreg->value_exists(pspace))
  {
    oreg->add(make_keyspace_pair(pspace));
  }
  const std::string key = oreg->key(pspace);
  pspace = oreg->value(key);

  Ref<OrbitalSpace> all_virtual_space;
  if (cabs_singles_coupling_)
  {
    all_virtual_space = new OrbitalSpaceUnion("AA", "all virtuals", *vspace, *cabsspace, true);
    if (!oreg->value_exists(all_virtual_space)) oreg->add(make_keyspace_pair(all_virtual_space));
    const std::string AAkey = oreg->key(all_virtual_space);
    all_virtual_space = oreg->value(AAkey);

    { // make sure that the AO space that supports all_virtual_space is known
      Ref<AOSpaceRegistry> aoreg = this->r12world()->world()->tfactory()->ao_registry();
      if (aoreg->key_exists(all_virtual_space->basis()) == false) {
        Ref<Integral> localints = this->integral()->clone();
        Ref<OrbitalSpace> mu = new AtomicOrbitalSpace("mu''", "CABS(AO)+VBS(AO)", all_virtual_space->basis(), localints);
        oreg->add(make_keyspace_pair(mu));
        aoreg->add(mu->basis(),mu);
      }
    }
  }

  Ref<OrbitalSpace> Aspace;
  if (cabs_singles_coupling_)  Aspace = all_virtual_space;
  else                         Aspace = cabsspace;

  const unsigned int num_blocks = vspace->nblocks();// since the two spaces have the same blocksizes, we only need to define one
  const std::vector<unsigned int>& v_block_sizes = vspace->block_sizes();
  const std::vector<unsigned int>& cabs_block_sizes = cabsspace->block_sizes();
  const std::vector<unsigned int>& p_block_sizes = pspace->block_sizes(); // for debugging purposes
  const std::vector<unsigned int>& A_block_sizes = Aspace->block_sizes(); // for debugging purposes


  // get the fock matrices
  RefSCMatrix F_pA = r12eval_->fock(pspace,Aspace,spin);
  RefSCMatrix F_AA = r12eval_->fock(Aspace,Aspace,spin);
  RefSCMatrix F_pp = this->f(spin);
  RefSCMatrix F_pp_otherspin = this->f(other(spin));

  // RDMs
  //RefSymmSCMatrix gamma1 = this->rdm1(spin);
  //RefSymmSCMatrix gamma1_otherspin = this->rdm1(other(spin));
  RefSymmSCMatrix gamma1 = rdm1_->scmat(spin);
  RefSymmSCMatrix gamma1_otherspin = rdm1_->scmat(other(spin));
  RefSymmSCMatrix gamma2_ss = this->rdm2( case12(spin,spin) ); //ss: same spin
  RefSymmSCMatrix gamma2_os = this->rdm2( case12(spin,other(spin)) );//os: opposite spin

  // define H0 and necessary vectors
  const int no = pspace->rank();
  const int nX = Aspace->rank();
  const int nv = vspace->rank();
  const int n_cabs = cabsspace->rank();
  const int noX = no * nX;
  RefSCDimension dim_oX = new SCDimension(noX);
  RefSCDimension dim_o  = new SCDimension(no);
  RefSCDimension dim_X  = new SCDimension(nX);
  RefSymmSCMatrix H0 = gamma2_ss->kit()->symmmatrix(dim_oX); // H0 is the B matrix in our equaiton
  H0.assign(0.0);
  RefSymmSCMatrix Ixy = gamma2_ss->kit()->symmmatrix(dim_o);  // matrix to store intermediate quantities
  Ixy.assign(0.0);
  RefSCVector rhs_vector = gamma2_ss->kit()->vector(dim_oX);
  rhs_vector->assign(0.0);                                   // right hand vector


  if(!rotate_core_) // if forbit rotating core orbitals
  {
    ExEnv::out0()  << indent << "forbid exciting core orbitals" << std::endl << std::endl;
    std::vector<int> map_1_to_2 = map(*activespace, *pspace);
    for (int row_ind = 0; row_ind < no; ++row_ind)
    {
      if(map_1_to_2[row_ind] < 0)  // row_ind is a core-orbital index
      {
//        ExEnv::out0()  << "row_ind, DM: " << row_ind << ", " << gamma1(row_ind, row_ind) << std::endl;
        for (int A1 = 0; A1 < nX; ++A1)
        {
          F_pA.set_element(row_ind, A1, 0.0);
        }
      }
    }
    ExEnv::out0()  << indent << "end eliminating exciting core orbitals" << std::endl << std::endl;
  }

  if (cabs_singles_coupling_) // when using the combined space, the Fock matrix component f^i_a must be zeroed since it belongs to zeroth order Hamiltonian;
   {
    //ExEnv::out0()  << "  zero out the Fock matrix element F^i_a" << endl << endl;
    unsigned int offset1 = 0;
    for (int block_counter1 = 0; block_counter1 < num_blocks; ++block_counter1)
    { for (int v_ind = 0; v_ind < v_block_sizes[block_counter1]; ++v_ind) // in each symmetry block, the OBS virtual indices are put before CABS indices
      { const unsigned int F_pA_v_ind =  offset1 + v_ind;
        for (int row_ind = 0; row_ind < no; ++row_ind)  F_pA.set_element(row_ind, F_pA_v_ind, 0.0);
      }
      offset1 += A_block_sizes[block_counter1];
    }
   }

  // compute the Right-Hand vector
  for(int x=0; x<no; ++x)
  {
    for(int B=0; B<nX; ++B)
    {
      double rhs_vector_xB = 0.0;
      for (int j = 0; j < no; ++j)
      {
        rhs_vector_xB += -1.0 *  gamma1(x, j) * F_pA(j, B);
      }
      rhs_vector->set_element(x * nX + B, rhs_vector_xB);
    }
  }


  //compute trace(f * gamma1) = f^p_q  gamma^q_p; this is an element needed to compute H0
  const double F_Gamma1_product = (F_pp * gamma1).trace() + (F_pp_otherspin * gamma1_otherspin).trace();


  // compute H0; x1/x2 etc denote difference spins; H0 corresponds to the B matrix from the notes

  // first, calculate the intermediate I(x,y) = f^q_p * \gamma^{xp}_{yq};
  for(int x=0; x<no; ++x)
  {
    for(int y=0; y<no; ++y)
    {
      double Ixy_xy = 0.0;
          {
            for (int p = 0; p < no; ++p)
            {
              for (int q = 0; q < no; ++q)
              {                    // firstly contribution from different spin terms; we differentiate alpha and beta spins because for 2-particle gamma of different
                                  // spins, for both upper and lower indices, the alpha-spin index is always before the beta-spin one
                const int x1p2 = (spin == Alpha)? (x * no + p):(p * no + x);
                const int y1q2 = (spin == Alpha)? (y * no + q):(q * no + y);
                Ixy_xy += F_pp_otherspin(q, p) * gamma2_os(x1p2, y1q2);
                if((x != p) && (y != q))  // contribution from gamma2_ss
                {
                  const int upp_ind_same_spin = antisym_pairindex(x,p);
                  const int low_ind_same_spin = antisym_pairindex(y,q);
                  Ixy_xy += indexsizeorder_sign(x,p) * indexsizeorder_sign(y, q) * F_pp(q, p) * gamma2_ss(upp_ind_same_spin, low_ind_same_spin);
                  //  contribution from same spin terms; the "?:" takes care of antisymmetry; for gamma^xp_..., only x<p portion stored
                }
              }
            }
          }
      Ixy(x,y) = Ixy_xy;
    }
  }


  for(int x=0; x<no; ++x)
  {
    for(int y=0; y<no; ++y)
    {
      const double gamma_xy = gamma1(x,y);
      const double Ixy_xy = Ixy(x, y);
      for(int B=0; B<nX; ++B)
      {
        const int xB = x*nX + B;              // calculate the row index
        for(int A=0; A<nX; ++A)
        {
          const int yA = y*nX + A;            //calculate the column index
          double h0_xB_yA = 0.0;
          h0_xB_yA += gamma_xy * F_AA(A,B);
          if(A == B)                          // corresponds to a Kronecker delta
          {
            h0_xB_yA += -1.0 *gamma_xy * F_Gamma1_product + Ixy_xy;
          }
          H0(xB, yA) = h0_xB_yA;
        }
      }
    }
  }


  H0.solve_lin(rhs_vector); // now rhs_vector stores the first-order wavefunction coefficients after solving the equation

#if printout
    RefDiagSCMatrix eigenmatrix_gamma1 = gamma1.eigvals();
    eigenmatrix_gamma1.print("Orbital Occupation Number");

    RefSymmSCMatrix F_pp_copy = gamma2_ss->kit()->symmmatrix(dim_o); //
    F_pp_copy.assign(0.0);
    for (int ind1 = 0; ind1 < no; ++ind1)
    {
      for (int ind2 = 0; ind2 < no; ++ind2)
     {
        F_pp_copy.set_element(ind1, ind2, F_pp.get_element(ind1, ind2));
      }
    }
    RefDiagSCMatrix eigenmatrix_F_pp = F_pp_copy.eigvals();
    eigenmatrix_F_pp.print("pspace Fock matrix eigenvalue");
#endif

#if printout
    RefSymmSCMatrix F_AA_copy = gamma2_ss->kit()->symmmatrix(dim_X);
    F_AA_copy.assign(0.0);
    for (int ind1 = 0; ind1 < nX; ++ind1)
    {
      for (int ind2 = 0; ind2 < nX; ++ind2)
      {
        F_AA_copy.set_element(ind1, ind2, F_AA.get_element(ind1, ind2));
      }
    }
    RefDiagSCMatrix eigenmatrix_F_AA = F_AA_copy.eigvals();
    eigenmatrix_F_AA.print("Aspace Fock matrix eigenvalue");
#endif

#if false
    RefDiagSCMatrix eigenmatrix = H0.eigvals();
    int BeigDimen = int(eigenmatrix.dim());
    for (int i = 0; i < BeigDimen; ++i)
    {
      if(eigenmatrix.get_element(i) < 0) ExEnv::out0() << indent << "negative eigenvalue!" << std::endl;
    }
    eigenmatrix.print("(one-body H0) B eigenvalue");
#endif


  double E_cabs_singles_one_spin = 0.0;
  for (int i = 0; i < no; ++i)
  {
    for (int j = 0; j < no; ++j)
    {
      const double gamma_ij = gamma1(i,j);
      for (int A = 0; A < nX; ++A)
      {
        E_cabs_singles_one_spin += F_pA(i,A) * gamma_ij * rhs_vector->get_element(j * nX + A);
      }
    }
  }

  return E_cabs_singles_one_spin;

}



double sc::PT2R12::energy_cabs_singles_twobody_H0()
{
  # define DEBUGG false

  const SpinCase1 spin = Alpha;
  Ref<OrbitalSpace> activespace = this->r12world()->refwfn()->occ_act_sb();
  Ref<OrbitalSpace> pspace = rdm1_->orbs(spin);
  Ref<OrbitalSpace> vspace = this->r12world()->refwfn()->uocc_act_sb(spin);
  Ref<OrbitalSpace> cabsspace = this->r12world()->cabs_space(spin);

  Ref<OrbitalSpaceRegistry> oreg = this->r12world()->world()->tfactory()->orbital_registry();
  if (!oreg->value_exists(pspace)) oreg->add(make_keyspace_pair(pspace));
  const std::string key = oreg->key(pspace);
  pspace = oreg->value(key);

  Ref<OrbitalSpace> all_virtual_space;
  if (cabs_singles_coupling_)
  {
    all_virtual_space = new OrbitalSpaceUnion("AA", "all virtuals", *vspace, *cabsspace, true);
    if (!oreg->value_exists(all_virtual_space)) oreg->add(make_keyspace_pair(all_virtual_space));
    const std::string AAkey = oreg->key(all_virtual_space);
    all_virtual_space = oreg->value(AAkey);

    { // make sure that the AO space that supports all_virtual_space is known
      Ref<AOSpaceRegistry> aoreg = this->r12world()->world()->tfactory()->ao_registry();
      if (aoreg->key_exists(all_virtual_space->basis()) == false) {
        Ref<Integral> localints = this->integral()->clone();
        Ref<OrbitalSpace> mu = new AtomicOrbitalSpace("mu''", "CABS(AO)+VBS(AO)", all_virtual_space->basis(), localints);
        oreg->add(make_keyspace_pair(mu));
        aoreg->add(mu->basis(),mu);
      }
    }
  }

  Ref<OrbitalSpace> orbital_and_cabs_virtual_space;
  Ref<OrbitalSpace> Aspace;
  if (cabs_singles_coupling_)  Aspace = all_virtual_space;
  else                         Aspace = cabsspace;

  const unsigned int num_blocks = vspace->nblocks();// since the two spaces have the same blocksizes, we only need to define one
  const std::vector<unsigned int>& p_block_sizes = pspace->block_sizes(); // for debugging purposes
  const std::vector<unsigned int>& v_block_sizes = vspace->block_sizes();
  const std::vector<unsigned int>& cabs_block_sizes = cabsspace->block_sizes();
  const std::vector<unsigned int>& A_block_sizes = Aspace->block_sizes(); // for debugging purposes

  // get the fock matrices
  RefSCMatrix F_pA_alpha  = r12eval_->fock(pspace,Aspace,spin);
  RefSCMatrix F_pA_beta   = r12eval_->fock(pspace,Aspace,other(spin));
  RefSCMatrix F_AA_alpha  = r12eval_->fock(Aspace,Aspace,spin);
  RefSCMatrix F_AA_beta   = r12eval_->fock(Aspace,Aspace,other(spin)); // for fock operator, the alpha and beta are not necessarily the same
  RefSCMatrix F_pp_alpha  = this->f(spin);
  RefSCMatrix F_pp_beta   = this->f(other(spin));

  // RDMs
  RefSymmSCMatrix gamma1_alpha = rdm1_->scmat(spin);
  RefSymmSCMatrix gamma1_beta = rdm1_->scmat(other(spin));
  RefSymmSCMatrix gamma2_aa = this->rdm2( case12(spin,spin) );
  RefSymmSCMatrix gamma2_bb = this->rdm2( case12(other(spin),other(spin)) );
  RefSymmSCMatrix gamma2_ab = this->rdm2( case12(spin,other(spin)) );

  // define H0 and necessary vectors
  const int no = pspace->rank();
  const int nv = vspace->rank();
  const int nX = Aspace->rank();
  const int n_cabs = cabsspace->rank();
  const int noX = no * nX;
  RefSCDimension dim_oX = new SCDimension(2 * noX);
  RefSCDimension dim_o  = new SCDimension(2 * no);
  RefSCDimension dim_X  = new SCDimension(2 * nX);
  RefSymmSCMatrix B = gamma2_aa->kit()->symmmatrix(dim_oX);
  B.assign(0.0);
  RefSCMatrix Ixy = gamma2_aa->kit()->matrix(dim_o, dim_o);//using a vector does save some space, but not so much
  Ixy.assign(0.0);
  RefSCVector rhs_vector = gamma2_aa->kit()->vector(dim_oX);
  rhs_vector->assign(0.0);


#if 0
  ExEnv::out0()  << "  primary, virtual and cabs space dimensions: " << no << ", " << nv << ", " << n_cabs << endl;
  ExEnv::out0()  << "  block dimensions of pspace, vspace, cabsspace: " << endl << "  ";
  { for (int block_counter = 0; block_counter < num_blocks; ++block_counter)
      ExEnv::out0() << scprintf("%5d", p_block_sizes[block_counter]);
    ExEnv::out0() << endl << "  ";
    for (int block_counter = 0; block_counter < num_blocks; ++block_counter)
      ExEnv::out0()  << scprintf("%5d", v_block_sizes[block_counter]);
    ExEnv::out0() << endl << "  ";
    for (int block_counter = 0; block_counter < num_blocks; ++block_counter)
      ExEnv::out0()  << scprintf("%5d", cabs_block_sizes[block_counter]);
    ExEnv::out0() << endl;}
#endif


  if (cabs_singles_coupling_) // when using the combined space, the Fock matrix component f^i_a must be zeroed since it belongs to zeroth order Hamiltonian;
   {
    //ExEnv::out0()  << "  zero out the Fock matrix element F^i_a" << endl << endl;
    unsigned int offset1 = 0;
    for (int block_counter1 = 0; block_counter1 < num_blocks; ++block_counter1)
    {
      for (int v_ind = 0; v_ind < v_block_sizes[block_counter1]; ++v_ind) // in each symmetry block, the OBS virtual indices are put before CABS indices
      { const unsigned int F_pA_v_ind =  offset1 + v_ind;
        for (int row_ind = 0; row_ind < no; ++row_ind)
        { F_pA_alpha.set_element(row_ind, F_pA_v_ind, 0.0);
          F_pA_beta.set_element(row_ind, F_pA_v_ind, 0.0);
        }
      }
      offset1 += A_block_sizes[block_counter1];
    }
   }

  std::vector<int> map_1_to_2 = map(*activespace, *pspace);
  if(!rotate_core_) // if forbit rotating core orbitals
  {
    ExEnv::out0()  << indent << "forbid exciting core orbitals" << std::endl << std::endl;
    for (int row_ind = 0; row_ind < no; ++row_ind)
    {
      if(map_1_to_2[row_ind] < 0)  // row_ind is a core-orbital index
      {
        for (int A1 = 0; A1 < nX; ++A1)
        {
          F_pA_alpha.set_element(row_ind, A1, 0.0);
          F_pA_beta.set_element(row_ind, A1, 0.0);
        }
      }
    }
    ExEnv::out0()  << indent << "end eliminating exciting core orbitals" << std::endl << std::endl;
  }

  // compute the Right-Hand vector
  for(int x1 = 0; x1<no; ++x1)
  {
    for(int B1=0; B1<nX; ++B1)
    {
      double rhs_vector_x1B1_alpha = 0.0;
      double rhs_vector_x1B1_beta = 0.0;
      for (int j1 = 0; j1 < no; ++j1)
      {
        rhs_vector_x1B1_alpha += -1.0 *  gamma1_alpha(x1, j1) * F_pA_alpha(j1, B1);
        rhs_vector_x1B1_beta += -1.0 *  gamma1_beta(x1, j1) * F_pA_beta(j1, B1);
      }
      rhs_vector->set_element(x1 * nX + B1, rhs_vector_x1B1_alpha);
      rhs_vector->set_element(x1 * nX + B1 + noX, rhs_vector_x1B1_beta); // first calculate alpha component, then beta component of RHS vector
    }
  }


  // compute H0; x1/x2 etc denote difference spins; H0 corresponds to the B matrix from the notes

  {                                         // calculate Ixy: the first two term
    int x1, y1, i1,  j1, j2, k1, k2;        //the overall minus sign is taken into account when multiplied by delta to calculate B
    RefSCMatrix   g_pppp_ab   = this->g(case12(spin, other(spin)), pspace, pspace, pspace, pspace);
    for(x1=0; x1<no; ++x1)
    {
        for(y1=0; y1 < no; ++y1)
        {
            double I_aa = 0.0;
            double I_bb = 0.0;
              for (i1 = 0; i1 < no; ++i1) //one contribution to Ixy: f^i1_y1 * gamma^x1_i1
              {
                I_aa += gamma1_alpha(x1, i1) * F_pp_alpha(i1, y1);
                I_bb += gamma1_beta(x1, i1) * F_pp_beta(i1, y1);
              }
            for (i1 = 0; i1 < no; ++i1)    // v^i1j2_y1k2 * (gamma^x1k2_i1j2 - gamma^x1_i1 * gamma^k2_j2)
            {
                for (j2 = 0; j2 < no; ++j2)
                {
                    for (k2 = 0; k2 < no; ++k2)
                    {
                        const double v_i1j2y1k2 = g_pppp_ab(i1* no + j2, y1 * no + k2);
                        const double cumu_x1k2i1j2_aa = gamma2_ab.get_element(x1 * no + k2, i1 * no + j2) - gamma1_alpha.get_element(x1, i1) * gamma1_beta.get_element(k2, j2);
                        const double cumu_x1k2i1j2_bb = gamma2_ab.get_element(k2 * no + x1, j2 * no + i1) - gamma1_beta.get_element(x1, i1) * gamma1_alpha.get_element(k2, j2);
                        I_aa +=  v_i1j2y1k2 * cumu_x1k2i1j2_aa;
                        I_bb +=  v_i1j2y1k2 * cumu_x1k2i1j2_bb;
                    }
                }
            }
            Ixy(x1, y1) =  I_aa;
            Ixy(no+ x1, no + y1) =  I_bb;
        }
    }
  }

  {                                       // calculate Ixy: the last term
      int x1, y1, i1,  j1, j2, k1, k2;
      RefSCMatrix   g_pppp_aa   = this->g(case12(spin, spin), pspace, pspace, pspace, pspace);
      //  RefSCMatrix & g_pppp_bb   = g_pppp_aa;
      for(x1=0; x1<no; ++x1)
      {
          for(y1=0; y1 < no; ++y1)
          {
              double I_aa = 0.0;
              double I_bb = 0.0;
              for (i1 = 0; i1 < no; ++i1)
              {
                  for (j1 = 0; j1 < no; ++j1)
                  {
                      for (k1 = 0; k1 < no; ++k1) // v^i1j1_y1k1 * (0.5 * gamma^x1k1_i1j1 - gamma^x1_i1 * gamma^k1_j1)
                      {
                          if((i1 != j1) && (y1 != k1))
                          {
                            const int g_i1j1y1k1_upp_ind = antisym_pairindex(i1, j1);
                            const int g_i1j1y1k1_low_ind = antisym_pairindex(y1, k1);
                            const double g_i1j1y1k1 = g_pppp_aa.get_element(g_i1j1y1k1_upp_ind, g_i1j1y1k1_low_ind);
                            const int ga2_x1k1i1j1_upp_ind = antisym_pairindex(x1, k1);
                            const int ga2_x1k1i1j1_low_ind = g_i1j1y1k1_upp_ind;
                            double semi_cumu_aa = -1.0 * gamma1_alpha.get_element(x1, i1) * gamma1_alpha.get_element(k1, j1)
                                                  + gamma1_alpha.get_element(x1, j1) * gamma1_alpha.get_element(k1, i1);
                            double semi_cumu_bb = -1.0 * gamma1_beta.get_element(x1, i1)  * gamma1_beta.get_element(k1, j1)
                                                  +gamma1_beta.get_element(x1, j1) * gamma1_beta.get_element(k1, i1);
                            if(x1 != k1)
                            {
                              const double signn = indexsizeorder_sign(x1,k1) * indexsizeorder_sign(i1,j1);
                              semi_cumu_aa += signn * gamma2_aa.get_element(ga2_x1k1i1j1_upp_ind, ga2_x1k1i1j1_low_ind);
                              semi_cumu_bb += signn * gamma2_bb.get_element(ga2_x1k1i1j1_upp_ind, ga2_x1k1i1j1_low_ind);
                            }
                            I_aa +=  0.5 * indexsizeorder_sign(i1, j1) * indexsizeorder_sign(y1, k1) * g_i1j1y1k1 * semi_cumu_aa;
                            I_bb +=  0.5 * indexsizeorder_sign(i1, j1) * indexsizeorder_sign(y1, k1) * g_i1j1y1k1 * semi_cumu_bb;
                          }
                      }
                  }
              }
              Ixy(x1, y1) =  Ixy(x1, y1) + I_aa;
              Ixy(no+ x1, no + y1) =   Ixy(no+ x1, no + y1) + I_bb;
          }
      } // finsh calculating Ixy
  }


  // When dealing with unrelaxed core orbitals, Brillouin condition may not be satisfied, and thus we can not assume <| a^core_active H > = 0
  // in this case, our formulas still hold for (x, y) == (active, core);
  // since Ixy should be symmetric, we can calculate Ixy(active, core) for Ixy(core, active)
  // this works whether core orbital are relaxed or not
  for (int row = 0; row < no; ++row)
  {
    for (int col = 0; col < no; ++col) // only the lower (or upper) triangle, otherwise wrong
    {
      if(map_1_to_2[row] < 0 && map_1_to_2[col] > 0) // this means that row <--> core, col<-->active
      {
        Ixy(row, col) = Ixy(col, row);
        Ixy(no + row, no + col) = Ixy(no + col, no + row); // the corresponding beta-beta part
      }
    }
  }


  // explicitly symmetrize Ixy to counteract numerical inaccuracy
  for (int row = 0; row < 2 * no; ++row)
  {
    for (int col = 0; col < row; ++col) // only the lower (or upper) triangle, otherwise wrong
    {
      const double xy = Ixy(row, col);
      const double yx = Ixy(col, row);
      Ixy(row, col) = (xy + yx)/2.0;
      Ixy(col, row) = Ixy(row, col);
    }
  }



// calculate alpha-alpha and beta-beta portion of B: the first three terms
//  f^A1_B1 \gamma^x1_y1 - \delta^A1_B1 * I^x1_y1 + v^A1i2_B1j2 *(gamma^x1j2_y1i2 - \gamma^x1_y1 \gamma^j2_i2)
  {
    RefSCMatrix   g_ApAp_ab   = this->g(case12(spin, other(spin)), Aspace, pspace, Aspace, pspace);
    //  RefSCMatrix & g_pApA_ab   = g_ApAp_ab; // two-electron integrals are the same, as long as the indices are dealt with properly
    unsigned int x1, y1, B1, A1, i2, j2;
    for(x1 = 0; x1<no; ++x1)
    {
      for(y1=0; y1<no; ++y1)
      {
        const double gamma1_x1y1_alpha = gamma1_alpha(x1,y1);
        const double gamma1_x1y1_beta = gamma1_beta(x1, y1);
        const double I_x1y1_alpha = Ixy(x1, y1);
        const double I_x1y1_beta = Ixy(no + x1, no + y1);
        for(B1 = 0; B1 < nX; ++B1)
        {
          const int Baa_row_ind = x1*nX + B1;                            // the row index of  alpha-alpha portion of B matrix
          const int Bbb_row_ind = noX + Baa_row_ind;                     // the row index of  beta-beta portiono of B matrix
          for(A1 = 0; A1 < nX; ++A1)
          {
            double Baa = 0.0;                                            // initialize the B(x1B1, y1A1)
            double Bbb = 0.0;
            const int Baa_col_ind = y1*nX + A1;                          // the column index of alpha-alpha portion of B
            const int Bbb_col_ind = noX + Baa_col_ind;                   // corresponding beta-beta
            Baa += F_AA_alpha(A1, B1) * gamma1_x1y1_alpha;               // f^A1_B1 * gamma^x1_y1; THE MINUS SIGN OF THE INTERMEDIATE IXY IS TAKEN CARE OF HERE
            Bbb += F_AA_beta(A1, B1) * gamma1_x1y1_beta;
            if(A1 == B1)
            {
              Baa += -1.0 * I_x1y1_alpha;                                // -\delta^A1_B1 * I^x1_y1
              Bbb += -1.0 * I_x1y1_beta;
            }
            B(Baa_row_ind, Baa_col_ind) = Baa;
            B(Bbb_row_ind, Bbb_col_ind) = Bbb;
          }
        }
      }
    }
  }


  B.solve_lin(rhs_vector); // now rhs_vector stores the first-order wavefunction coefficients after solving the equation

#if (DEBUGG)
    RefDiagSCMatrix eigenmatrix = B.eigvals();
    int BeigDimen = int(eigenmatrix.dim());
    for (int i = 0; i < BeigDimen; ++i)
    {
      if(eigenmatrix.get_element(i) < 0) ExEnv::out0() << indent << "negative eigenvalue!" << std::endl;
    }
    eigenmatrix.print("(two-body H0) B eigenvalues");
#endif

  double E_cabs_singles = 0.0;
  for (int i = 0; i < no; ++i)
  {
    for (int j = 0; j < no; ++j)
    {
      const double gamma_ij_alpha = gamma1_alpha(i,j);
      const double gamma_ij_beta = gamma1_beta(i,j);
      for (int A = 0; A < nX; ++A)
      {
        E_cabs_singles += F_pA_alpha(i,A) * gamma_ij_alpha * rhs_vector->get_element(j * nX + A);
        E_cabs_singles += F_pA_beta(i,A) * gamma_ij_beta * rhs_vector->get_element(noX + j * nX + A);
      }
    }
  }


  return E_cabs_singles;
}

RefSymmSCMatrix sc::PT2R12::density()
{
  throw FeatureNotImplemented("PT2R12::density() not yet implemented");
}

void PT2R12::brillouin_matrix() {
  RefSCMatrix fmat[NSpinCases1];
  RefSymmSCMatrix opdm[NSpinCases1];
  RefSymmSCMatrix tpcm[NSpinCases2];
  RefSCMatrix g[NSpinCases2];
  Ref<OrbitalSpace> pspace[NSpinCases1];  // all orbitals in OBS
  Ref<OrbitalSpace> mspace[NSpinCases1];  // all occupied orbitals (core + active)
  std::vector<unsigned int> m2p[NSpinCases1];

  Ref<OrbitalSpaceRegistry> oreg = this->r12world()->world()->tfactory()->orbital_registry();

  for(int s=0; s<NSpinCases1; s++) {
    SpinCase1 spin = static_cast<SpinCase1>(s);

    Ref<OrbitalSpace> ospace = rdm1_->orbs(spin);
    if (spin == Alpha) oreg->add(make_keyspace_pair(ospace)); // for some reason this space has not been added

    pspace[s] = this->r12world()->refwfn()->orbs_sb(spin);
    if (!oreg->value_exists(pspace[s])) {
      oreg->add(make_keyspace_pair(pspace[s]));
    }
    {
      const std::string key = oreg->key(pspace[s]);
      pspace[s] = oreg->value(key);
    }

    mspace[s] = this->r12world()->refwfn()->occ_sb(spin);
    if (!oreg->value_exists(mspace[s])) {
      oreg->add(make_keyspace_pair(mspace[s]));
    }
    {
      const std::string key = oreg->key(mspace[s]);
      mspace[s] = oreg->value(key);
    }

    m2p[s] = (*pspace[s] << *mspace[s]);

    fmat[s] = r12eval_->fock(pspace[s], pspace[s], spin);
    opdm[s] = rdm1(spin);
  }
  const int nmo = pspace[Alpha]->rank();
  const int nocc = mspace[Alpha]->rank();
  assert(mspace[Alpha]->rank() == mspace[Beta]->rank());
  assert(pspace[Alpha]->rank() == pspace[Beta]->rank());

  for(int i=0; i<NSpinCases2; i++) {
    SpinCase2 S = static_cast<SpinCase2>(i);
    const SpinCase1 spin1 = case1(S);
    const SpinCase1 spin2 = case2(S);
    const Ref<OrbitalSpace>& space1 = rdm2_->orbs(spin1);
    const Ref<OrbitalSpace>& space2 = rdm2_->orbs(spin2);

    tpcm[i] = lambda2(S);
    g[i] = this->g(S, pspace[spin1], pspace[spin2], space1, space2);
  }

  // precompute intermediates
  RefSCMatrix K[NSpinCases1];   // K = < a_p^q F_N > = \eta f \gamma = f \gamma - \gamma f \gamma
  for(int i=0; i<NSpinCases1; i++) {
    K[i] = fmat[i].kit()->matrix(fmat[i].rowdim(), fmat[i].coldim());   // K is a non-symmetric non-block-diagonal matrix
    K[i].assign(0.0);
    for(int y=0; y<nmo; y++) {
      for(int x=0; x<nocc; x++) {
        const int xx = m2p[i][x];
        for(int z=0; z<nocc; z++) {
          const int zz = m2p[i][z];
          K[i].accumulate_element(y,xx,fmat[i].get_element(y, zz) * opdm[i].get_element(z, x));
        }
      }
    }
#if 1
    for(int y=0; y<nocc; y++) {
      const int yy = m2p[i][y];
      for(int x=0; x<nocc; x++) {
        const int xx = m2p[i][x];
        for(int z1=0; z1<nocc; z1++) {
          const int zz1 = m2p[i][z1];
          for(int z2=0; z2<nocc; z2++) {
            const int zz2 = m2p[i][z2];
            K[i].accumulate_element(yy, xx, -opdm[i].get_element(y, z1) *
                                             fmat[i].get_element(zz1, zz2) *
                                             opdm[i].get_element(z2, x));
          }
        }
      }
    }
#endif
  }

  RefSCMatrix M[NSpinCases1];   // M = < a_p^q W_N >
  M[Alpha] = K[Alpha].clone(); M[Alpha].assign(0.0);
  M[Beta] = K[Beta].clone(); M[Beta].assign(0.0);
  for(int P=0; P<nocc; ++P) {
    for(int Q=0; Q<nmo; ++Q) {
      for(int R=0; R<nocc; ++R) {
        const int RR = m2p[Alpha][R];

        int PR_aa, sign_PR=+1;
        if (P > R) {
          PR_aa = P*(P-1)/2 + R;
        }
        else {
          PR_aa = R*(R-1)/2 + P;
          sign_PR = -1;
        }
        const int PR_ab = P * nocc + R;
        const int RP_ab = R * nocc + P;

        int QR_aa, sign_QR=+1;
        if (Q > RR) {
          QR_aa = Q*(Q-1)/2 + RR;
        }
        else {
          QR_aa = RR*(RR-1)/2 + Q;
          sign_QR = -1;
        }
        const int QR_ab = Q * nmo + RR;
        const int RQ_ab = RR * nmo + Q;

        for (int U = 0; U < nocc; ++U) {
          for (int V = 0; V < nocc; ++V) {
            int UV_aa, sign_UV = +1;
            if (U > V) {
              UV_aa = U * (U - 1) / 2 + V;
            } else {
              UV_aa = V * (V - 1) / 2 + U;
              sign_UV = -1;
            }
            const int UV_ab = U * nocc + V;
            const int VU_ab = V * nocc + U;

            double M_QP_a = 0.0;
            double M_QP_b = 0.0;
            if (P != R && Q != RR && U != V) {
              M_QP_a += 0.5 * sign_PR * sign_QR
                  * g[AlphaAlpha].get_element(QR_aa, UV_aa)
                  * tpcm[AlphaAlpha].get_element(UV_aa, PR_aa);
              M_QP_b += 0.5 * sign_PR * sign_QR
                  * g[BetaBeta].get_element(QR_aa, UV_aa)
                  * tpcm[BetaBeta].get_element(UV_aa, PR_aa);
            }
            M_QP_a += 0.5 * g[AlphaBeta].get_element(QR_ab, UV_ab)
                * tpcm[AlphaBeta].get_element(UV_ab, PR_ab);
            M_QP_a += 0.5 * g[AlphaBeta].get_element(QR_ab, VU_ab)
                * tpcm[AlphaBeta].get_element(VU_ab, PR_ab);
            M_QP_b += 0.5 * g[AlphaBeta].get_element(RQ_ab, VU_ab)
                * tpcm[AlphaBeta].get_element(VU_ab, RP_ab);
            M_QP_b += 0.5 * g[AlphaBeta].get_element(RQ_ab, UV_ab)
                * tpcm[AlphaBeta].get_element(UV_ab, RP_ab);
            M[Alpha].accumulate_element(Q, m2p[Alpha][P], M_QP_a);
            M[Beta].accumulate_element(Q, m2p[Beta][P], M_QP_b);
          }
        }
      }
    }
  }

  for(int s=0; s<NSpinCases1; ++s) {
    const SpinCase1 spin = static_cast<SpinCase1>(s);
    K[s].print(prepend_spincase(spin,"K = eta . f . gamma").c_str());
    M[s].print(prepend_spincase(spin,"M = g . lambda").c_str());
    (K[s] + M[s]).print(prepend_spincase(spin,"BC = K + M").c_str());
    fmat[s].print(prepend_spincase(spin,"f").c_str());
  }
}

void sc::PT2R12::print(std::ostream & os) const
{
  os << indent << "PT2R12:" << endl;
  os << incindent;
  os << indent << "nfzc = " << nfzc_ << std::endl;
  os << indent << "omit_uocc = " << (omit_uocc_ ? "true" : "false") << std::endl;
  r12world()->print(os);
  Wavefunction::print(os);
  os << decindent;
}

RefSymmSCMatrix sc::PT2R12::_rdm2_to_gg(SpinCase2 spin,
                                        RefSymmSCMatrix rdm)
{
  if(r12world_->spinadapted() and fabs(r12world_->refwfn()->occ_thres()) > PT2R12::zero_occupation)
     throw ProgrammingError("this function hasn't been examined to take care of the screening; at least 'orbs1/2' should be specified using r12int_eval_...", __FILE__,__LINE__);
  const SpinCase1 spin1 = case1(spin);
  const SpinCase1 spin2 = case2(spin);
  Ref<OrbitalSpace> orbs1 = rdm2_->orbs(spin1);
  Ref<OrbitalSpace> orbs2 = rdm2_->orbs(spin2);
  Ref<OrbitalSpace> gspace1 = r12eval_->ggspace(spin1);
  Ref<OrbitalSpace> gspace2 = r12eval_->ggspace(spin2);
  // if density is already in required spaces?
  if (*orbs1 == *gspace1 && *orbs2 == *gspace2)
    return rdm;

  Ref<LocalSCMatrixKit> local_kit = new LocalSCMatrixKit;
  RefSymmSCMatrix result = local_kit->symmmatrix(r12eval_->dim_gg(spin));
  result.assign(0.0);
  // it's possible for gspace to be a superset of orbs
  std::vector<int> map1 = map(*orbs1, *gspace1);
  std::vector<int> map2 = map(*orbs2, *gspace2);
  SpinMOPairIter UV_iter(gspace1->rank(),gspace2->rank(),spin);
  SpinMOPairIter PQ_iter(gspace1->rank(),gspace2->rank(),spin);
  const int nmo = orbs1->rank();

  for(PQ_iter.start(); int(PQ_iter); PQ_iter.next()) {
    const int P = PQ_iter.i();
    const int Q = PQ_iter.j();
    const int PQ = PQ_iter.ij();
    const int pp = map1[P];
    const int qq = map2[Q];
    if (pp == -1 || qq == -1) continue;   // skip if these indices are not in the source rdm2
    int pq;
    double pfac_pq = 1.0;
    switch(spin) {
      case AlphaBeta: pq = pp * nmo + qq; break;
      case AlphaAlpha:
      case BetaBeta:
        if (pp > qq) {
          pq = (pp * (pp-1)/2 + qq);
        }
        else {
          pq = (qq * (qq-1)/2 + pp);
          pfac_pq = -1.0;
        }
    }

    for(UV_iter.start(); int(UV_iter); UV_iter.next()) {
      const int U = UV_iter.i();
      const int V = UV_iter.j();
      const int UV = UV_iter.ij();
      const int uu = map1[U];
      const int vv = map2[V];
      if (uu == -1 || vv == -1) continue;   // skip if these indices are not in the source rdm2
      int uv;
      double pfac_uv = 1.0;
      switch(spin) {
        case AlphaBeta: uv = uu * nmo + vv; break;
        case AlphaAlpha:
        case BetaBeta:
          if (uu > vv) {
            uv = (uu * (uu-1)/2 + vv);
          }
          else {
            uv = (vv * (vv-1)/2 + uu);
            pfac_uv = -1.0;
          }
      }

      const double rdm_PQ_UV = pfac_pq * pfac_uv * rdm.get_element(pq, uv);
      result.set_element(PQ, UV, rdm_PQ_UV);
    }
  }

#if 0
  rdm.print(prepend_spincase(spin, "2-rdm (full)").c_str());
  result.print(prepend_spincase(spin, "2-rdm (occ)").c_str());
#endif

  return result;
}

RefSymmSCMatrix sc::PT2R12::phi_gg(SpinCase2 spin)
{
  RefSymmSCMatrix phi = this->phi_cumulant(spin);
  return this->_rdm2_to_gg(spin, phi);
}

RefSymmSCMatrix sc::PT2R12::lambda2_gg(SpinCase2 spin)
{
  RefSymmSCMatrix lambda = this->lambda2(spin);
  return this->_rdm2_to_gg(spin, lambda);
}

RefSymmSCMatrix sc::PT2R12::rdm1_gg(SpinCase1 spin)
{
  if(r12world_->spinadapted() and fabs(r12world_->refwfn()->occ_thres()) > PT2R12::zero_occupation)
    throw ProgrammingError("this function hasn't been examined to take care of the screening; at least 'orbs' should be specified using r12int_eval_...", __FILE__,__LINE__);
  RefSymmSCMatrix rdm = this->rdm1(spin);
  Ref<OrbitalSpace> orbs = rdm1_->orbs(spin);
  Ref<OrbitalSpace> gspace = r12eval_->ggspace(spin);
  // if density is already in required spaces?
  if (*orbs == *gspace)
    return rdm;

  Ref<LocalSCMatrixKit> local_kit = new LocalSCMatrixKit;
  RefSymmSCMatrix result = local_kit->symmmatrix(gspace->dim());
  result.assign(0.0);
  // it's possible for gspace to be a superset of orbs
  std::vector<int> omap = map(*orbs, *gspace);
  const int ng = gspace->rank();

  for(int R=0; R<ng; ++R)
    for(int C=0; C<=R; ++C) {
      const int rr = omap[R];
      const int cc = omap[C];
      if (rr == -1 || cc == -1) continue;
      const double rdm_R_C = rdm.get_element(rr, cc);
      result.set_element(R, C, rdm_R_C);
    }

  return result;
}

RefSymmSCMatrix sc::PT2R12::rdm2_gg(SpinCase2 spin)
{
  if(r12world_->spinadapted() and fabs(r12world_->refwfn()->occ_thres()) > PT2R12::zero_occupation)
     throw ProgrammingError("this function hasn't been examined to take care of the screening; at least 'orbs' should be specified using r12int_eval_...", __FILE__,__LINE__);
  RefSymmSCMatrix rdm = this->rdm2(spin);
  return this->_rdm2_to_gg(spin, rdm);
}

RefSymmSCMatrix sc::PT2R12::lambda2(SpinCase2 spin)
{
  if(r12world_->spinadapted() and fabs(r12world_->refwfn()->occ_thres()) > PT2R12::zero_occupation)
     throw ProgrammingError("this function hasn't been examined to take care of the screening; at least 'orbs' should be specified using r12int_eval_...", __FILE__,__LINE__);
  // since LocalSCMatrixKit is used everywhere, convert to Local kit
  return convert_to_local_kit(rdm2_->cumulant()->scmat(spin));
}

double PT2R12::energy_PT2R12_projector1(SpinCase2 pairspin) {
  const int nelectron = r12world()->refwfn()->nelectron();
  SpinCase1 spin1 = case1(pairspin);
  SpinCase1 spin2 = case2(pairspin);
  Ref<OrbitalSpace> gg1space = r12eval_->ggspace(spin1);
  Ref<OrbitalSpace> gg2space = r12eval_->ggspace(spin2);
  SpinMOPairIter gg_iter(gg1space->rank(),gg2space->rank(),pairspin);

  RefSymmSCMatrix tpdm = rdm2_gg(pairspin);
  RefSymmSCMatrix Phi = phi_gg(pairspin);
  RefSCMatrix VT = V_transformed_by_C(pairspin);
  RefSymmSCMatrix TXT = X_transformed_by_C(pairspin);
  RefSymmSCMatrix TBT = B_transformed_by_C(pairspin);

  ExEnv::out0() << "pairspin "
                << ((pairspin==AlphaBeta) ? "AlphaBeta" : ((pairspin==AlphaAlpha) ? "AlphaAlpha" : "BetaBeta")) << endl;

  // printing pair energies
  RefSCMatrix VT_t_tpdm = 2.0*VT*tpdm;
  RefSCMatrix TBT_t_tpdm = TBT*tpdm;
  RefSCMatrix TXT_t_Phi = TXT*Phi;
  RefSCMatrix HylleraasMatrix = VT_t_tpdm + TBT_t_tpdm - TXT_t_Phi;

  const double energy = this->compute_energy(HylleraasMatrix, pairspin);
  return(energy);
}

int sc::PT2R12::nelectron()
{
  return r12world()->refwfn()->nelectron();
}

RefSCMatrix PT2R12::V_transformed_by_C(SpinCase2 pairspin) {
  RefSCMatrix T = C(pairspin);
  RefSCMatrix V = r12eval_->V(pairspin);
  RefSCMatrix Vtransposed = V.t();
  RefSCMatrix VT = Vtransposed*T;
  return(VT);
}

RefSymmSCMatrix PT2R12::X_transformed_by_C(SpinCase2 pairspin) {
  RefSCMatrix T = C(pairspin);
  RefSymmSCMatrix X = r12eval_->X(pairspin);
  RefSCDimension transformed_dim = T.coldim();
  RefSymmSCMatrix XT = T.kit()->symmmatrix(transformed_dim);
  XT.assign(0.0);
  XT.accumulate_transform(T,X,SCMatrix::TransposeTransform);

  return(XT);
}


RefSymmSCMatrix PT2R12::X_transformed_by_C() {
  RefSCMatrix T = C(AlphaBeta);
  RefSymmSCMatrix X = r12eval_->X();
  RefSCDimension transformed_dim = T.coldim();
  RefSymmSCMatrix XT = T.kit()->symmmatrix(transformed_dim);
  XT.assign(0.0);
  XT.accumulate_transform(T, X, SCMatrix::TransposeTransform);
  return(XT);
}


RefSymmSCMatrix PT2R12::B_transformed_by_C(SpinCase2 pairspin) {
  RefSymmSCMatrix B = r12eval_->B(pairspin);
  RefSCMatrix T = C(pairspin);
  RefSCDimension transformed_dim = T.coldim();
  RefSymmSCMatrix BT = T.kit()->symmmatrix(transformed_dim);
  BT.assign(0.0);
  BT.accumulate_transform(T,B,SCMatrix::TransposeTransform);

  return(BT);
}

RefSymmSCMatrix PT2R12::phi_cumulant(SpinCase2 spin12) {
  RefSCMatrix fmat[NSpinCases1];
  RefSymmSCMatrix opdm[NSpinCases1];
  RefSymmSCMatrix tpcm[NSpinCases2];

  for(int s=0; s<NSpinCases1; s++) {
    SpinCase1 spin = static_cast<SpinCase1>(s);
    fmat[s] = f(spin);
    opdm[s] = rdm1(spin);
  }
  const int nmo = opdm[0].dim().n();

  // R12 intermediates, transformed with geminal amplitude matrix
  for(int i=0; i<NSpinCases2; i++) {
    SpinCase2 S = static_cast<SpinCase2>(i);
    tpcm[i] = lambda2(S);
  }

  // precompute intermediates
  RefSCMatrix K[NSpinCases1];   // \gamma f
  RefSCMatrix I[NSpinCases1];   // \gamma f \gamma
  RefSCMatrix M[NSpinCases1];   // trace(f lambda)
  for(int i=0; i<NSpinCases1; i++) {
    K[i] = fmat[i].clone();
    K[i].assign(0.0);
    for(int u=0; u<nmo; u++) {
      for(int z=0; z<nmo; z++) {
        for(int y=0; y<nmo; y++) {
          K[i].accumulate_element(u,z,opdm[i].get_element(u,y)*fmat[i].get_element(y,z));
        }
      }
    }
    I[i] = fmat[i].clone();
    I[i].assign(0.0);
    for(int q=0; q<nmo; q++) {
      for(int v=0; v<nmo; v++) {
        for(int z=0; z<nmo; z++) {
            I[i].accumulate_element(q,v,K[i].get_element(q,z)*opdm[i].get_element(z,v));
        }
      }
    }
  }
#if 0
  for(int s=0; s<NSpinCases1; ++s) {
    K[s] = opdm[s] * fmat[s];
    I[s] = K[s] * opdm[s];
  }
#endif

  M[Alpha] = fmat[Alpha].clone(); M[Alpha].assign(0.0);
  M[Beta] = fmat[Beta].clone(); M[Beta].assign(0.0);
  // each M has contributions from 2 pairspincases
  // AlphaAlpha contributes to Alpha only
  for(int P=0; P<nmo; ++P) {
    for(int Q=0; Q<nmo; ++Q) {
      int PQ_aa, sign_PQ=+1;
      if (P > Q) {
        PQ_aa = P*(P-1)/2 + Q;
      }
      else {
        PQ_aa = Q*(Q-1)/2 + P;
        sign_PQ = -1;
      }
      const int PQ_ab = P * nmo + Q;
      const int QP_ab = Q * nmo + P;
      for(int U=0; U<nmo; ++U) {
        for(int V=0; V<nmo; ++V) {
          int UV_aa, sign_UV=+1;
          if (U > V) {
            UV_aa = U*(U-1)/2 + V;
          }
          else {
            UV_aa = V*(V-1)/2 + U;
            sign_UV = -1;
          }
          const int UV_ab = U * nmo + V;
          const int VU_ab = V * nmo + U;

          double M_PU_a = 0.0;
          double M_PU_b = 0.0;
          if (P!=Q && U!=V) {
            M_PU_a += sign_PQ * sign_UV * fmat[Alpha].get_element(Q, V) * tpcm[AlphaAlpha].get_element(PQ_aa, UV_aa);
            M_PU_b += sign_PQ * sign_UV * fmat[Beta].get_element(Q, V) * tpcm[BetaBeta].get_element(PQ_aa, UV_aa);
          }
          M_PU_a += fmat[Beta].get_element(Q, V) * tpcm[AlphaBeta].get_element(PQ_ab, UV_ab);
          M_PU_b += fmat[Alpha].get_element(Q, V) * tpcm[AlphaBeta].get_element(QP_ab, VU_ab);
          M[Alpha].accumulate_element(P, U, M_PU_a);
          M[Beta].accumulate_element(P, U, M_PU_b);
        }
      }
    }
  }

  if (this->debug_ >= DefaultPrintThresholds::allN2) {
    for(int s=0; s<NSpinCases1; ++s) {
      const SpinCase1 spin = static_cast<SpinCase1>(s);
      K[s].print(prepend_spincase(spin,"K new").c_str());
      I[s].print(prepend_spincase(spin,"I new").c_str());
      M[s].print(prepend_spincase(spin,"M new").c_str());
      fmat[s].print(prepend_spincase(spin,"Fock matrix").c_str());
    }
  }

  // compute phi:
  // \phi^{u v}_{p q} = & P(p q) P(u v) (\gamma^u_p \gamma^{q_3}_q f^{q_2}_{q_3} \gamma^v_{q_2}
  //                                     + \frac{1}{2} \gamma^v_{q_2} f^{q_2}_{q_3} \lambda^{u q_3}_{p q}
  //                                     + \frac{1}{2} \gamma^{q_2}_p f^{q_3}_{q_2} \lambda^{u v}_{q_3 q}
  //                                     - \gamma^u_p f^{q_2}_{q_3} \lambda^{q_3 v}_{q_2 q})
  Ref<LocalSCMatrixKit> local_kit = new LocalSCMatrixKit();
  RefSymmSCMatrix phi = local_kit->symmmatrix(tpcm[spin12].dim());
  phi.assign(0.0);
  const SpinCase1 spin1 = case1(spin12);
  const SpinCase1 spin2 = case2(spin12);
  Ref<OrbitalSpace> orbs1 = rdm2_->orbs(spin1);
  Ref<OrbitalSpace> orbs2 = rdm2_->orbs(spin2);
  SpinMOPairIter UV_iter(orbs1->rank(),orbs2->rank(),spin12);
  SpinMOPairIter PQ_iter(orbs1->rank(),orbs2->rank(),spin12);

  if (spin12 == AlphaBeta) {
    for(PQ_iter.start(); int(PQ_iter); PQ_iter.next()) {
      const int P = PQ_iter.i();
      const int Q = PQ_iter.j();
      const int PQ = PQ_iter.ij();
      const int pp = P;
      const int qq = Q;
      const int pq = pp * nmo + qq;

      for(UV_iter.start(); int(UV_iter); UV_iter.next()) {
        const int U = UV_iter.i();
        const int V = UV_iter.j();
        const int UV = UV_iter.ij();
        const int uu = U;
        const int vv = V;
        const int uv = uu * nmo + vv;

        // first term is easy
        double phi_PQ_UV = (   I[Alpha].get_element(pp, uu) * opdm[Beta].get_element(qq, vv) +
                            opdm[Alpha].get_element(pp, uu) *    I[Beta].get_element(qq, vv)
                           );

        // second and third terms contain contributions from the cumulant of same spin
        for(int q3=0; q3<nmo; ++q3) {
          int uq3 = uu * nmo + q3;
          int q3v = q3 * nmo + vv;
          int pq3 = pp * nmo + q3;
          int q3q = q3 * nmo + qq;
          // +1 instead of +1/2 because there are 2 permutation operators!
          phi_PQ_UV += (tpcm[AlphaBeta].get_element(pq, uq3) * K[Beta].get_element(vv, q3) +
                        tpcm[AlphaBeta].get_element(pq, q3v) * K[Alpha].get_element(uu, q3) +
                        tpcm[AlphaBeta].get_element(pq3, uv) * K[Beta].get_element(qq, q3) +
                        tpcm[AlphaBeta].get_element(q3q, uv) * K[Alpha].get_element(pp, q3)
                       );
        }

        // fourth term is also easy
        phi_PQ_UV -= (   M[Alpha].get_element(pp, uu) * opdm[Beta].get_element(qq, vv) +
                      opdm[Alpha].get_element(pp, uu) *    M[Beta].get_element(qq, vv)
                     );

        phi(PQ,UV) = phi_PQ_UV;
      }
    }
  }
  else if (spin12 == AlphaAlpha || spin12 == BetaBeta) {
    const SpinCase1 spin = spin1;
    for(PQ_iter.start(); int(PQ_iter); PQ_iter.next()) {
      const int P = PQ_iter.i();
      const int Q = PQ_iter.j();
      const int PQ = PQ_iter.ij();
      const int pp = P;
      const int qq = Q;
      assert(pp >= qq);
      const int pq = pp * (pp - 1) / 2 + qq;

      for(UV_iter.start(); int(UV_iter); UV_iter.next()) {
        const int U = UV_iter.i();
        const int V = UV_iter.j();
        const int UV = UV_iter.ij();
        const int uu = U;
        const int vv = V;
        assert(uu >= vv);
        const int uv = uu * (uu - 1) / 2 + vv;

        // first term is easy
        double phi_PQ_UV = (   I[spin].get_element(pp, uu) * opdm[spin].get_element(qq, vv) +
                            opdm[spin].get_element(pp, uu) *    I[spin].get_element(qq, vv) -
                               I[spin].get_element(pp, vv) * opdm[spin].get_element(qq, uu) -
                            opdm[spin].get_element(pp, vv) *    I[spin].get_element(qq, uu)
                           );

        // second and third terms contain contributions from the cumulant of same spin
        // +1 instead of +1/2 because there are 2 permutation operators!
        // V
        for(int q3=0; q3<uu; ++q3) {
          const int uq3 = uu * (uu-1)/2 + q3;
          phi_PQ_UV += tpcm[spin12].get_element(pq, uq3) * K[spin].get_element(vv, q3);
        }
        for(int q3=uu+1; q3<nmo; ++q3) {
          const int q3u = q3 * (q3-1)/2 + uu;
          // - sign!
          phi_PQ_UV -= tpcm[spin12].get_element(pq, q3u) * K[spin].get_element(vv, q3);
        }
        // U
        for(int q3=0; q3<vv; ++q3) {
          const int vq3 = vv * (vv-1)/2 + q3;
          // - sign!
          phi_PQ_UV -= tpcm[spin12].get_element(pq, vq3) * K[spin].get_element(uu, q3);
        }
        for(int q3=vv+1; q3<nmo; ++q3) {
          const int q3v = q3 * (q3-1)/2 + vv;
          phi_PQ_UV += tpcm[spin12].get_element(pq, q3v) * K[spin].get_element(uu, q3);
        }
        // Q
        for(int q3=0; q3<pp; ++q3) {
          const int pq3 = pp * (pp-1)/2 + q3;
          phi_PQ_UV += tpcm[spin12].get_element(pq3, uv) * K[spin].get_element(qq, q3);
        }
        for(int q3=pp+1; q3<nmo; ++q3) {
          const int q3p = q3 * (q3-1)/2 + pp;
          // - sign!
          phi_PQ_UV -= tpcm[spin12].get_element(q3p, uv) * K[spin].get_element(qq, q3);
        }
        // P
        for(int q3=0; q3<qq; ++q3) {
          const int qq3 = qq * (qq-1)/2 + q3;
          // - sign!
          phi_PQ_UV -= tpcm[spin12].get_element(qq3, uv) * K[spin].get_element(pp, q3);
        }
        for(int q3=qq+1; q3<nmo; ++q3) {
          const int q3q = q3 * (q3-1)/2 + qq;
          // -1 instead of -1/2 because there are 2 permutation operators!
          phi_PQ_UV += tpcm[spin12].get_element(q3q, uv) * K[spin].get_element(pp, q3);
        }

        // fourth term is also easy
        phi_PQ_UV -= (    M[spin].get_element(pp, uu) * opdm[spin].get_element(qq, vv) +
                       opdm[spin].get_element(pp, uu) *    M[spin].get_element(qq, vv) -
                          M[spin].get_element(pp, vv) * opdm[spin].get_element(qq, uu) -
                       opdm[spin].get_element(pp, vv) *    M[spin].get_element(qq, uu)
                     );

        phi(PQ,UV) = phi_PQ_UV;
      }
    }
  }
  else { // invalid spin12
    assert(false);
  }

  if(debug_>=DefaultPrintThresholds::mostO4) {
    phi->print(prepend_spincase(spin12,"phi (new)").c_str());
  }

  return phi;
}



RefSCMatrix PT2R12::V_genref_projector2(SpinCase2 pairspin) {
  SpinCase1 spin1 = case1(pairspin);
  SpinCase1 spin2 = case2(pairspin);

  const Ref<OrbitalSpace>& GG1_space = r12eval_->GGspace(spin1);
  const Ref<OrbitalSpace>& GG2_space = r12eval_->GGspace(spin2);
  const Ref<OrbitalSpace>& gg1_space = r12eval_->ggspace(spin1);
  const Ref<OrbitalSpace>& gg2_space = r12eval_->ggspace(spin2);

  Ref<SCMatrixKit> localkit = new LocalSCMatrixKit;
  RefSCMatrix V_genref = localkit->matrix(r12eval_->dim_GG(pairspin),r12eval_->dim_gg(pairspin));
  V_genref.assign(0.0);

  const bool antisymmetrize = pairspin!=AlphaBeta;
  const bool part1_equiv_part2 = (GG1_space == GG2_space && gg1_space == gg2_space);

  const RefSCMatrix V_intermed = r12eval_->V(pairspin);
  const RefSymmSCMatrix tpdm = rdm2_gg(pairspin);
  V_genref.accumulate(V_intermed * tpdm);

#if 1
  V_intermed.print(prepend_spincase(pairspin, "V (in PT2R12::V_genref_projector2)").c_str());
  tpdm.print(prepend_spincase(pairspin, "gamma(in PT2R12::V_genref_projector2)").c_str());
  V_genref.print(prepend_spincase(pairspin, "V.gamma(in PT2R12::V_genref_projector2)").c_str());
#endif

  return(V_genref);
}

double PT2R12::energy_PT2R12_projector2(SpinCase2 pairspin) {
  SpinCase1 spin1 = case1(pairspin);
  SpinCase1 spin2 = case2(pairspin);
  Ref<OrbitalSpace> gg1space = r12eval_->ggspace(spin1);
  Ref<OrbitalSpace> gg2space = r12eval_->ggspace(spin2);


  RefSymmSCMatrix TBT = B_transformed_by_C(pairspin);
  RefSymmSCMatrix tpdm = rdm2_gg(pairspin);
  RefSCMatrix TBT_tpdm = TBT*tpdm;
  RefSCMatrix HylleraasMatrix = TBT_tpdm;
  B_.push_back(TBT_tpdm.trace());



  RefSCMatrix V_genref = V_genref_projector2(pairspin);
  RefSCMatrix T = C(pairspin);
  RefSCMatrix V_t_T = 2.0*V_genref.t()*T;
  HylleraasMatrix.accumulate(V_t_T);
  V_.push_back(V_t_T.trace());

  RefSymmSCMatrix TXT = X_transformed_by_C(pairspin);
  RefSymmSCMatrix Phi = phi_gg(pairspin);
  RefSCMatrix TXT_t_Phi = TXT*Phi; TXT_t_Phi.scale(-1.0);
  HylleraasMatrix.accumulate(TXT_t_Phi);
  X_.push_back(TXT_t_Phi.trace());

  if (this->debug_ >=  DefaultPrintThresholds::mostO4) {
    V_genref.print(prepend_spincase(pairspin,"Vg").c_str());
    V_t_T.print(prepend_spincase(pairspin,"gVT").c_str());

    TXT.print(prepend_spincase(pairspin,"TXT").c_str());
    TXT_t_Phi.print(prepend_spincase(pairspin,"-TXTf").c_str());

    //rdm2(pairspin).print(prepend_spincase(pairspin,"rdm2 (full)").c_str());
    tpdm.print(prepend_spincase(pairspin,"rdm2").c_str());
    rdm1(Alpha).print(prepend_spincase(Alpha,"rdm1 (full)").c_str());
    rdm1_gg(Alpha).print(prepend_spincase(Alpha,"rdm1").c_str());
    rdm1(Beta).print(prepend_spincase(Beta,"rdm1 (full)").c_str());
    rdm1_gg(Beta).print(prepend_spincase(Beta,"rdm1").c_str());
    TBT.print(prepend_spincase(pairspin,"TBT").c_str());
    TBT_tpdm.print(prepend_spincase(pairspin,"TBTg").c_str());
    const double E_V = V_t_T.trace();
    const double E_X = TXT_t_Phi.trace();
    const double E_B = TBT_tpdm.trace();
  }

  const double energy = this->compute_energy(HylleraasMatrix, pairspin);
  return(energy);
}
double
PT2R12::energy_recomputed_from_densities() {
  ExEnv::out0() << std::endl<< indent << "Entered energy_recomputed_from_densities" << std::endl;
  double twoparticle_energy[NSpinCases2];
  double oneparticle_energy[NSpinCases1];
  const int npurespincases2 = spin_polarized() ? 3 : 2;
  const int npurespincases1 = spin_polarized() ? 2 : 1;

  for(int spincase1=0; spincase1<npurespincases1; spincase1++) {
    const SpinCase1 spin = static_cast<SpinCase1>(spincase1);
    const RefSymmSCMatrix H = compute_obints<&Integral::hcore>(rdm1_->orbs(spin));
    RefSymmSCMatrix opdm = rdm1(spin);
    // H and opdm might use different SCMatrixKits -> copy H into another matrix with the same kit as opdm
    RefSymmSCMatrix hh = opdm.clone();
    hh->convert(H);
    hh->element_op(new SCElementScaleDiagonal(0.5));

    Ref<SCElementScalarProduct> trace_op = new SCElementScalarProduct;
    hh->element_op(trace_op, opdm);
    oneparticle_energy[spin] = trace_op->result() * 2.0;
  }

  for(int spincase2=0; spincase2<npurespincases2; spincase2++) {
    const SpinCase2 pairspin = static_cast<SpinCase2>(spincase2);
    const SpinCase1 spin1 = case1(pairspin);
    const SpinCase1 spin2 = case2(pairspin);
    const Ref<OrbitalSpace>& space1 = rdm2_->orbs(spin1);
    const Ref<OrbitalSpace>& space2 = rdm2_->orbs(spin2);

    const RefSymmSCMatrix tpdm = rdm2(pairspin);
    RefSCMatrix G = g(pairspin, space1, space2);
    // G and opdm might use different SCMatrixKits -> copy G into another matrix with the same kit as opdm
    RefSymmSCMatrix gg = tpdm.clone();  gg.assign(0.0);
    gg->accumulate_subblock(G.pointer(), 0, G.nrow()-1, 0, G.ncol() - 1);  // his automatically scales off diagonal elements by 2
                                                                           // no need to scale the diagonal when taking scalar product
    G = 0;

    Ref<SCElementScalarProduct> trace_op = new SCElementScalarProduct;
    gg->element_op(trace_op, tpdm);
    twoparticle_energy[pairspin] = trace_op->result();
  }

  if(!spin_polarized()) {
    twoparticle_energy[BetaBeta] = twoparticle_energy[AlphaAlpha];
    oneparticle_energy[Beta] = oneparticle_energy[Alpha];
  }

#define ENERGY_CONVENTIONAL_PRINT_CONTRIBUTIONS 1

  double energy_hcore = 0.0;
  for(int i=0; i<NSpinCases1; i++) {
    const SpinCase1 spin = static_cast<SpinCase1>(i);
#if ENERGY_CONVENTIONAL_PRINT_CONTRIBUTIONS
    ExEnv::out0() << ((spin==Alpha) ? "Alpha" : "Beta") << " hcore energy: "
                  << setprecision(12) << oneparticle_energy[i] << endl;
#endif
    energy_hcore += oneparticle_energy[i];
  }
#if ENERGY_CONVENTIONAL_PRINT_CONTRIBUTIONS
  ExEnv::out0() << "hcore energy: " << setprecision(12) << energy_hcore << endl;
#endif
  double energy_twoelec = 0.0;
  for(int i=0; i<NSpinCases2; i++) {
#if ENERGY_CONVENTIONAL_PRINT_CONTRIBUTIONS
    string pairspin_str = "";
    if(i==0) {
      pairspin_str = "AlphaBeta";
    }
    else if(i==1) {
      pairspin_str = "AlphaAlpha";
    }
    else if(i==2) {
      pairspin_str = "BetaBeta";
    }
    ExEnv::out0() << "pairspin " << pairspin_str << " energy: " << setprecision(12) << twoparticle_energy[i] << endl;
#endif
    energy_twoelec += twoparticle_energy[i];
  }
#if ENERGY_CONVENTIONAL_PRINT_CONTRIBUTIONS
  ExEnv::out0() << "two-electron energy: " << setprecision(12) << energy_twoelec << endl;
#endif
  double energy = energy_hcore + energy_twoelec;
  energy += this->r12world()->refwfn()->basis()->molecule()->nuclear_repulsion_energy();
  ExEnv::out0() << std::endl<< indent << "Exited energy_recomputed_from_densities" << std::endl << std::endl << std::endl;

#define DUMP_SPINFREE_DENSITIES 0
#if DUMP_SPINFREE_DENSITIES
  {
    RefSymmSCMatrix rdm1 = rdm1_sf();
    rdm1.print("Spin-free 1-RDM");
    rdm1.eigvals().print("Eigenvalues of spin-free 1-RDM");
    {
      std::ofstream os("R12_RDM1_PSI.TXT");
      const unsigned int nmo = rdm1.n();
      for (unsigned int b1 = 0; b1 < nmo; ++b1) {
        for (unsigned int k1 = 0; k1 <= b1; ++k1) {
          const double value = rdm1.get_element(b1, k1);
          os << scprintf("%8d%8d%23.17lf",
                         b1 + 1, k1 + 1, value) << std::endl;
        }
      }
      os << scprintf("%8d%8d%23.17lf",
                 -1,-1,-1.0) << std::endl;
      os.close();
    }

    RefSymmSCMatrix rdm2;
    if (0) {
      std::ofstream os("R12_RDM2_PSI.TXT");
      rdm2 = rdm2_sf();
      const unsigned int nmo = rdm1_->orbs(Alpha)->rank();
      for (unsigned int b1 = 0; b1 < nmo; ++b1) {
        for (unsigned int k1 = 0; k1 <= b1; ++k1) {
          for (unsigned int k2 = 0; k2 <= b1; ++k2) {
            const unsigned int b2_max = (k2 == b1) ? k1 : k2;
            for (unsigned int b2 = 0; b2 <= b2_max; ++b2) {
              const unsigned int b12 = b1 * nmo + b2;
              const unsigned int k12 = k1 * nmo + k2;
              const double value = rdm2.get_element(b12, k12);
              os
                  << scprintf("%8d%8d%8d%8d%23.17lf", b1 + 1, b2 + 1, k1 + 1,
                              k2 + 1, value) << std::endl;
            }
          }
        }
      }
      os << scprintf("%8d%8d%8d%8d%23.17lf", -1, -1, -1, -1, -1.0) << std::endl;
      os.close();
    }
    else {
      std::ofstream os("R12_RDM2_PSI.TXT");
      rdm2 = rdm2_sf();
      const unsigned int nmo = rdm1_->orbs(Alpha)->rank();
      for (unsigned int b1 = 0; b1 < nmo; ++b1) {
        for (unsigned int b2 = 0; b2 < nmo; ++b2) {
          for (unsigned int k1 = 0; k1 < nmo; ++k1) {
            for (unsigned int k2 = 0; k2 < nmo; ++k2) {
              const unsigned int b12 = b1 * nmo + b2;
              const unsigned int k12 = k1 * nmo + k2;
              const double value = rdm2.get_element(b12, k12);
              os
                  << scprintf("%8d%8d%8d%8d%23.17lf", b1 + 1, b2 + 1, k1 + 1,
                              k2 + 1, value) << std::endl;
            }
          }
        }
      }
      os << scprintf("%8d%8d%8d%8d%23.17lf", -1, -1, -1, -1, -1.0) << std::endl;
      os.close();
    }

    { // re-compute the energy using the spin-free density
      const RefSymmSCMatrix H = compute_obints<&Integral::hcore>(rdm1_->orbs(Alpha));
      // H and opdm might use different SCMatrixKits -> copy H into another matrix with the same kit as opdm
      RefSymmSCMatrix hh = rdm1.clone();
      hh->convert(H);
      hh.print("1e Hamiltonian");
      rdm1_->orbs(Alpha)->coefs().print("Density is expressed in these orbitals");
      hh->element_op(new SCElementScaleDiagonal(0.5));

      Ref<SCElementScalarProduct> trace_op = new SCElementScalarProduct;
      hh->element_op(trace_op, rdm1);
      const double e1 = trace_op->result();

      const Ref<OrbitalSpace>& space1 = rdm2_->orbs(Alpha);
      const Ref<OrbitalSpace>& space2 = rdm2_->orbs(Alpha);

      RefSCMatrix G = g(AlphaBeta, space1, space2);
      // G and opdm might use different SCMatrixKits -> copy G into another matrix with the same kit as opdm
      RefSymmSCMatrix gg = rdm2.clone();  gg.assign(0.0);
      gg->accumulate_subblock(G.pointer(), 0, G.nrow()-1, 0, G.ncol() - 1);  // his automatically scales off diagonal elements by 2
                                                                             // no need to scale the diagonal when taking scalar product

//      { // dump the integrals
//        std::ofstream os("R12_ERI_PSI.TXT");
//        const unsigned int nmo = space1->rank();
//        double twoel_energy = 0.0;
//        for (unsigned int b1 = 0; b1 < nmo; ++b1) {
//          for (unsigned int k1 = 0; k1 <= b1; ++k1) {
//            for (unsigned int k2 = 0; k2 <= b1; ++k2) {
//              const unsigned int b2_max = (k2 == b1) ? k1 : k2;
//              for (unsigned int b2 = 0; b2 <= b2_max; ++b2) {
//                const unsigned int b12 = b1 * nmo + b2;
//                const unsigned int k12 = k1 * nmo + k2;
//                const double value = G.get_element(b12, k12);
//                os
//                    << scprintf("%8d%8d%8d%8d%23.17lf", b1 + 1, b2 + 1, k1 + 1,
//                                k2 + 1, value) << std::endl;
//              }
//            }
//          }
//        }
//        os << scprintf("%8d%8d%8d%8d%23.17lf", -1, -1, -1, -1, -1.0)
//            << std::endl;
//        os.close();
//      }
      { // dump the integrals
        std::ofstream os("R12_ERI_PSI.TXT");
        const unsigned int nmo = space1->rank();
        const unsigned int nmo_rep = 10;
        double twoel_energy = 0.0;
        for (unsigned int b1 = 0; b1 < nmo_rep; ++b1) {
          for (unsigned int b2 = 0; b2 < nmo_rep; ++b2) {
            for (unsigned int k1 = 0; k1 < nmo_rep; ++k1) {
              for (unsigned int k2 = 0; k2 < nmo_rep; ++k2) {
                const unsigned int b12 = b1 * nmo + b2;
                const unsigned int k12 = k1 * nmo + k2;
                const double value = G.get_element(b12, k12);
                os
                    << scprintf("%8d%8d%8d%8d%23.17lf", b1 + 1, b2 + 1, k1 + 1,
                                k2 + 1, value) << std::endl;
              }
            }
          }
        }
        os << scprintf("%8d%8d%8d%8d%23.17lf", -1, -1, -1, -1, -1.0)
            << std::endl;
        os.close();
      }
      { // dump the integrals * RDM
        std::ofstream os("R12_ERIRDM_PSI.TXT");
        const unsigned int nmo = space1->rank();
        const unsigned int nmo_rep = 10;
        double twoel_energy = 0.0;
        for (unsigned int b1 = 0; b1 < nmo_rep; ++b1) {
          for (unsigned int b2 = 0; b2 < nmo_rep; ++b2) {
            const unsigned int b12 = b1 * nmo + b2;
            for (unsigned int k1 = 0; k1 < nmo_rep; ++k1) {
              for (unsigned int k2 = 0; k2 < nmo_rep; ++k2) {
                const unsigned int k12 = k1 * nmo + k2;
                const double value = G.get_element(b12, k12);
                const double rdm_value = rdm2.get_element(b12,k12);
                twoel_energy += value * rdm_value;
                os
                    << scprintf("%8d%8d%8d%8d%23.17lf * %23.17lf +-> %23.17f", b1 + 1, b2 + 1, k1 + 1,
                                k2 + 1, value, rdm_value, twoel_energy) << std::endl;

              }
            }
          }
        }
        os << scprintf("%8d%8d%8d%8d%23.17lf", -1, -1, -1, -1, -1.0)
            << std::endl;
        os.close();
      }

      G = 0;

      trace_op = new SCElementScalarProduct;
      gg->element_op(trace_op, rdm2);
      const double e2 = 0.5 * trace_op->result();

      ExEnv::out0() << "one-electron energy (from spin-free RDM): " << setprecision(12) << e1 << endl;
      ExEnv::out0() << "two-electron energy (from spin-free RDM): " << setprecision(12) << e2 << endl;
      ExEnv::out0() << "total energy (from spin-free RDM): " << setprecision(12) << e1+e2 << endl;
    }

  }
#endif

  return(energy);
}

/////////////////////////////////////////////////////////////////////////////

// Local Variables:
// mode: c++
// c-file-style: "CLJ-CONDENSED"
// End:<|MERGE_RESOLUTION|>--- conflicted
+++ resolved
@@ -371,14 +371,8 @@
   cabs_singles_coupling_ = keyval->booleanvalue("cabs_singles_coupling", KeyValValueboolean(true));
   rotate_core_ = keyval->booleanvalue("rotate_core", KeyValValueboolean(true));
   const bool force_rasscf = keyval->booleanvalue("force_correlate_rasscf",KeyValValueboolean(false));
-<<<<<<< HEAD
   if(force_rasscf)  // Only when correlating RAS-CI, we have the necessary orbital spaces
                     // to compute Davidson correction.
-=======
-  calc_davidson_ = keyval->booleanvalue("calc_davidson", KeyValValueboolean(false));
-  if(force_rasscf)  // when correlating RAS-CI, we always do compute davidson correciton
-                    // coefficient due to its marginal additional cost
->>>>>>> 07f89687
       calc_davidson_ = true;
   else
       calc_davidson_ = false;
