--- conflicted
+++ resolved
@@ -1726,7 +1726,6 @@
 # define DEBUGG false
 #if defined(HAVE_MPQC3_RUNTIME)
   if (use_mpqc3_) {
-<<<<<<< HEAD
     ExEnv::out0() << std::endl << std::endl << indent
     << "Enter PT2R12::cabs_singles_Dyall MPQC3_RUNTIME\n";
     // set up timer
@@ -1891,14 +1890,6 @@
         __LINE__);
     return 0.0; // unreachable
   }
-=======
-    throw ProgrammingError(
-        "PT2R12::cabs_singles_Dyall() not implemented",
-        __FILE__,
-        __LINE__);
-    return 0.0; // unreachable
-  } else
->>>>>>> e839e2d4
 #endif
   {
   throw ProgrammingError(
@@ -1929,13 +1920,9 @@
     // make all the matrixes
     tim.enter("compute integrals");
     // go to file sr_r12intermediates.h for notation
-<<<<<<< HEAD
     // density matrices
     TArray2 gamma1 = srr12intrmds._2("<m|gamma|n>"); // occ
     TArray4 gamma2 = srr12intrmds._4("<n1 m|gamma|m1 n>"); // occ
-=======
-    TArray2 gamma2 = _2("<m|gamma|n>");
->>>>>>> e839e2d4
 #if DEBUGG
     std::cout << "gamma1: \n" << gamma1 << std::endl;
 #endif
@@ -1945,23 +1932,11 @@
     TArray2 F_ci = srr12intrmds._2("<c'|F|n>");  //cabs occ
     TArray2 F_AB = srr12intrmds._2("<A'|F|B'>"); // allvir allvir
 
-<<<<<<< HEAD
     //delta
     TArray2 I_AB = srr12intrmds._2("<B'|I|A'>"); // allvir allvir
     TArray2 I_Ac = srr12intrmds._2("<B'|I|c'>"); // allvir cabs
 
     tim.exit();
-=======
-    TArray2 Fmn = _2("<m|F|n>");
-    TArray2 FmA = _2("<m|F|A'>");
-    TArray2 Fcn = _2("<c'|F|n>");
-    TArray2 FAB = _2("<A'|F|B'>");
-
-    TArray2 IAB = _2("<B'|I|A'>");
-    TArray2 IBc = _2("<B'|I|c'>");
-
-    TArray4 gamma4 = _4("<n1 m|gamma|m1 n>");
->>>>>>> e839e2d4
 
     tim.enter("compute B matrix");
     // make B matrix in Equation (18)
@@ -2025,14 +2000,7 @@
 #endif
 
     //calculate the second order energy based on Equation (16)
-<<<<<<< HEAD
     double E = -1.0* dot(x("i,A'"),b("i,A'"));
-=======
-    double E = -1.0* dot(x("n,A'"),b("n,A'"));
-
-    shutdown_mpqc3();
-
->>>>>>> e839e2d4
     return E;
   }
   else{
