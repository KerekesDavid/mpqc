--- conflicted
+++ resolved
@@ -1574,60 +1574,7 @@
   const std::vector<unsigned int>& cabs_block_sizes = cabsspace->block_sizes();
   const std::vector<unsigned int>& A_block_sizes = Aspace->block_sizes();
 
-<<<<<<< HEAD
-  // get the fock matrices
-  RefSCMatrix F_pA_alpha  = r12eval_->fock(pspace,Aspace,spin);
-  RefSCMatrix F_pA_beta   = r12eval_->fock(pspace,Aspace,other(spin));
-  RefSCMatrix F_AA_alpha  = r12eval_->fock(Aspace,Aspace,spin);
-  RefSCMatrix F_AA_beta   = r12eval_->fock(Aspace,Aspace,other(spin));
-
-  RefSCMatrix F_pp_alpha  = this->f(spin);
-  RefSCMatrix F_pp_beta   = this->f(other(spin));
-
-  // RDMs
-  RefSymmSCMatrix gamma1_alpha = rdm1_->scmat(spin);
-  RefSymmSCMatrix gamma1_beta = rdm1_->scmat(other(spin));
-  RefSymmSCMatrix gamma2_aa = this->rdm2(case12(spin,spin));
-  RefSymmSCMatrix gamma2_bb = this->rdm2(case12(other(spin),other(spin)));
-  RefSymmSCMatrix gamma2_ba = this->rdm2(case12(spin,other(spin)));
-
-#if false
-  gamma1_alpha.print("gamma1: alpha");
-  gamma1_beta.print("gamma1: beta");
-#endif
-
-  // define H0 and necessary vectors
-  const int no = pspace->rank();
-  const int nv = vspace->rank();
-  const int nX = Aspace->rank();
-  const int n_cabs = cabsspace->rank();
-  const int noX = no * nX;
-  RefSCDimension dim_oX = new SCDimension(2 * noX);
-  RefSCDimension dim_o  = new SCDimension(2 * no);
-  RefSCDimension dim_X  = new SCDimension(2 * nX);
-  RefSymmSCMatrix B = gamma2_aa->kit()->symmmatrix(dim_oX);
-  B.assign(0.0);
-  RefSCMatrix Ixy = gamma2_aa->kit()->matrix(dim_o, dim_o);
-  Ixy.assign(0.0);
-  RefSCVector rhs_vector = gamma2_aa->kit()->vector(dim_oX);
-  rhs_vector->assign(0.0);
-
-#if 0
-  ExEnv::out0()  << "  primary, virtual and cabs space dimensions: " << no << ", " << nv << ", " << n_cabs << endl;
-  ExEnv::out0()  << "  block dimensions of pspace, vspace, cabsspace: " << endl << "  ";
-  { for (int block_counter = 0; block_counter < num_blocks; ++block_counter)
-      ExEnv::out0() << scprintf("%5d", p_block_sizes[block_counter]);
-    ExEnv::out0() << endl << "  ";
-    for (int block_counter = 0; block_counter < num_blocks; ++block_counter)
-      ExEnv::out0()  << scprintf("%5d", v_block_sizes[block_counter]);
-    ExEnv::out0() << endl << "  ";
-    for (int block_counter = 0; block_counter < num_blocks; ++block_counter)
-      ExEnv::out0()  << scprintf("%5d", cabs_block_sizes[block_counter]);
-    ExEnv::out0() << endl;}
-#endif
-=======
   Ref<LocalSCMatrixKit> local_kit = new LocalSCMatrixKit;
->>>>>>> c9f7bf3a
 
   // dimension
   const int nA = Aspace->rank();
@@ -1784,233 +1731,6 @@
   X.assign(0.0);
   RefSymmSCMatrix Bsymm = B.kit()->symmmatrix(dimiA);
   Bsymm.assign_subblock(B, 0, ni*nA-1, 0, ni*nA-1);
-  lapack_linsolv_symmnondef(Bsymm, X, b);
-  double E = -1.0 * (X.dot(b));
-  return E;
-}
-
-
-double sc::PT2R12::cabs_singles_Fock_sf_c()
-{
-# define DEBUGG false
-
-  const SpinCase1 spin = Alpha;
-  Ref<OrbitalSpace> pspace = this->r12world()->refwfn()->occ_sb();
-  Ref<OrbitalSpace> vspace = this->r12world()->refwfn()->uocc_act_sb(spin);
-  Ref<OrbitalSpace> cabsspace = this->r12world()->cabs_space(spin);
-
-  Ref<OrbitalSpaceRegistry> oreg = this->r12world()->world()->tfactory()->orbital_registry();
-  if (!oreg->value_exists(pspace))
-    oreg->add(make_keyspace_pair(pspace));
-  const std::string key = oreg->key(pspace);
-  pspace = oreg->value(key);
-
-  Ref<OrbitalSpace> all_virtual_space;
-  if (cabs_singles_coupling_)
-  {
-    all_virtual_space = new OrbitalSpaceUnion("AA", "all virtuals", *vspace, *cabsspace, true);
-    if (!oreg->value_exists(all_virtual_space)) oreg->add(make_keyspace_pair(all_virtual_space));
-    const std::string AAkey = oreg->key(all_virtual_space);
-    all_virtual_space = oreg->value(AAkey);
-
-    { // make sure that the AO space that supports all_virtual_space is known
-      Ref<AOSpaceRegistry> aoreg = this->r12world()->world()->tfactory()->ao_registry();
-      if (aoreg->key_exists(all_virtual_space->basis()) == false) {
-        Ref<Integral> localints = this->integral()->clone();
-        Ref<OrbitalSpace> mu = new AtomicOrbitalSpace("mu''", "CABS(AO)+VBS(AO)", all_virtual_space->basis(), localints);
-        oreg->add(make_keyspace_pair(mu));
-        aoreg->add(mu->basis(),mu);
-      }
-    }
-  }
-
-  Ref<OrbitalSpace> Aspace;
-  if (cabs_singles_coupling_)
-    Aspace = all_virtual_space;
-  else
-    Aspace = cabsspace;
-
-  // block size
-  const unsigned int num_blocks = vspace->nblocks();
-  const std::vector<unsigned int>& p_block_sizes = pspace->block_sizes();
-  const std::vector<unsigned int>& v_block_sizes = vspace->block_sizes();
-  const std::vector<unsigned int>& cabs_block_sizes = cabsspace->block_sizes();
-  const std::vector<unsigned int>& A_block_sizes = Aspace->block_sizes();
-
-  Ref<LocalSCMatrixKit> local_kit = new LocalSCMatrixKit;
-
-  // dimension
-  const int nA = Aspace->rank();
-  const int ni = pspace->rank();
-  RefSCDimension dimAA = new SCDimension(nA*nA);
-  RefSCDimension dimii = new SCDimension(ni*ni);
-  RefSCDimension dimiA = new SCDimension(ni*nA);
-  RefSCDimension dimi = new SCDimension(ni);
-  RefSCDimension dimA = new SCDimension(nA);
-  RefSCVector vec_AA = local_kit->vector(dimAA);
-  RefSCVector vec_ii = local_kit->vector(dimii);
-
-  // matrices
-  RefSCMatrix fock_ii_block_a = r12eval_->fock(pspace, pspace, Alpha);
-  RefSCMatrix fock_ii_block_b = r12eval_->fock(pspace, pspace, Beta);
-  RefSCMatrix fock_ii_block = fock_ii_block_a + fock_ii_block_b;
-  fock_ii_block.scale(0.5);
-  RefSCMatrix fock_AA_block_a = r12eval_->fock(Aspace, Aspace, Alpha);
-  RefSCMatrix fock_AA_block_b = r12eval_->fock(Aspace, Aspace, Beta);
-  RefSCMatrix fock_AA_block = fock_AA_block_a + fock_AA_block_b;
-  fock_AA_block.scale(0.5);
-  RefSCMatrix fock_iA_block_a = r12eval_->fock(pspace, Aspace, Alpha);
-  RefSCMatrix fock_iA_block_b = r12eval_->fock(pspace, Aspace, Beta);
-  RefSCMatrix fock_iA_block = fock_iA_block_a + fock_iA_block_b;
-  fock_iA_block.scale(0.5);
-<<<<<<< HEAD
-  RefSCMatrix hcore_iA_block = r12eval_->fock(pspace, Aspace, spin, 0.0, 0.0);
-  RefSCMatrix fock_AA = local_kit->matrix(dimA, dimA);
-  RefSCMatrix hcore_ii = local_kit->matrix(dimi, dimi);
-  RefSCMatrix fock_iA = local_kit->matrix(dimi, dimA);
-=======
-  RefSCMatrix hcore_AA = local_kit->matrix(dimA, dimA);
-  RefSCMatrix hcore_ii = local_kit->matrix(dimi, dimi);
->>>>>>> c9f7bf3a
-  RefSCMatrix hcore_iA = local_kit->matrix(dimi, dimA);
-  for (int aa = 0; aa < nA; ++aa) // can't use accumulate
-  {
-    for (int bb = 0; bb < nA; ++bb)
-    {
-      hcore_AA->set_element(aa,bb, fock_AA_block->get_element(aa,bb));
-    }
-  }
-  for (int ii = 0; ii < ni; ++ii)
-  {
-    for (int jj = 0; jj < ni; ++jj)
-    {
-      hcore_ii->set_element(ii,jj, fock_ii_block->get_element(ii,jj));
-    }
-  }
-  for (int ii = 0; ii < ni; ++ii)
-  {
-    for (int aa = 0; aa < nA; ++aa)
-    {
-      hcore_iA->set_element(ii,aa, fock_iA_block->get_element(ii,aa));
-    }
-  }
-<<<<<<< HEAD
-  for (int ii = 0; ii < ni; ++ii)
-  {
-    for (int aa = 0; aa < nA; ++aa)
-    {
-      hcore_iA->set_element(ii,aa, hcore_iA_block->get_element(ii,aa));
-    }
-  }
-  RefSCMatrix delta_AA = fock_AA->clone();
-=======
-#if DEBUGG
-  hcore_AA.print(std::string("core AA").c_str());
-  hcore_ii.print(std::string("core ii").c_str());
-  hcore_iA.print(std::string("core iA").c_str());
-#endif
-  RefSCMatrix delta_AA = hcore_AA->clone();
->>>>>>> c9f7bf3a
-  delta_AA->assign(0.0);
-  for (int i = 0; i < nA; ++i)
-  {
-    delta_AA->set_element(i,i, 1.0);
-  }
-
-  RefSCMatrix Gamma1 = rdm1_sf_2spaces(pspace, pspace);
-  RefSCMatrix gamma2 = rdm2_sf_4spaces(pspace, pspace, pspace, pspace);
-  RefSCMatrix B_bar = local_kit->matrix(dimAA, dimii); // intermediate mat
-//  RefSCMatrix B = local_kit->matrix(dimiA, dimiA);
-  B_bar->assign(0.0);
-  RefSCMatrix b_bar = local_kit->matrix(dimi, dimA);
-  b_bar->assign(0.0);
-  RefSCVector b = local_kit->vector(dimiA); // RHS
-
-
-  // Compute B
-  // Term1: h(alpha, beta)* gamma(i,j)
-  {
-<<<<<<< HEAD
-    matrix_to_vector(vec_AA, fock_AA);
-    matrix_to_vector(vec_ii, Gamma1);
-    B_bar->accumulate_outer_product(vec_AA, vec_ii);
-  }
-
-  // Term2: -delta(alpha, beta)*(g(im,kl) * gamma(jm,kl) )
-  {
-    RefSCMatrix gbar_imkl = g(AlphaBeta, pspace, pspace, pspace, pspace);
-    RefSCMatrix g_i_mkl = RefSCMAT_combine234(gbar_imkl, ni, ni, ni, ni);
-    RefSCMatrix dbar_mkl_j = RefSCMAT_combine234(gamma2, ni, ni, ni, ni).t();
-    RefSCMatrix gd = g_i_mkl * dbar_mkl_j;
-    gd->scale(-1.0);
-    matrix_to_vector(vec_AA, delta_AA);
-    matrix_to_vector(vec_ii, gd);
-    B_bar->accumulate_outer_product(vec_AA, vec_ii);
-  }
-
-  // Term3: -delta(alpha, beta)*( h(i,k) * gamma(k,j) )
-  {
-    RefSCMatrix hd = hcore_ii*Gamma1;
-    hd->scale(-1.0);
-    matrix_to_vector(vec_AA, delta_AA);
-    matrix_to_vector(vec_ii,hd);
-    B_bar->accumulate_outer_product(vec_AA, vec_ii);
-  }
-
-  //compute b_bar
-  // - \Gamma^j_k F^k_beta
-  if(cabs_singles_h0_ == std::string("dyall_sf_1"))
-  {
-     b_bar->accumulate(Gamma1* fock_iA);
-#if DEBUGG
-     gamma1.print(std::string("gamma1").c_str());
-     hcore_iA.print(std::string("hcore iA").c_str());
-     b_bar.print(std::string("b_bar term1").c_str());
-#endif
-     b_bar->scale(-1.0);
-  }
-  else if(cabs_singles_h0_ == std::string("dyall_sf_2"))
-  {
-    b_bar->accumulate(Gamma1* hcore_iA);
-    RefSCMatrix dd = RefSCMAT_combine234(gamma2, ni, ni, ni, ni);
-    RefSCMatrix gg1 = g(AlphaBeta, Aspace, pspace, pspace, pspace);
-    RefSCMatrix gg2 = RefSCMAT_combine234(gg1, nA, ni, ni, ni).t();
-    b_bar->accumulate(dd*gg2);
-    b_bar->scale(-1.0);
-  }
-#if DEBUGG
-  b_bar.print(std::string("b_bar before zero").c_str());
-#endif
-
-  if (cabs_singles_coupling_) // zero Fock matrix component f^i_a
-  {
-    unsigned int offset1 = 0;
-    int block_counter1, row_ind, v_ind;
-    for (block_counter1 = 0; block_counter1 < num_blocks; ++block_counter1)
-    {
-      for (v_ind = 0; v_ind < v_block_sizes[block_counter1]; ++v_ind)
-      {
-        const unsigned int b_v_ind =  offset1 + v_ind;
-        for (row_ind = 0; row_ind < ni; ++row_ind)
-          b_bar.set_element(row_ind, b_v_ind, 0.0);
-      }
-      offset1 += A_block_sizes[block_counter1];
-    }
-  }
-
-#if DEBUGG
-  b_bar.print(std::string("b_bar after zero").c_str());
-#endif
-  matrix_to_vector(b, b_bar);
-
-  RefSCMatrix B1 = RefSCMAT4_permu<Permute14>(B_bar, Aspace, Aspace, pspace, pspace);
-  RefSCMatrix B2 = B1.copy().t();
-  RefSCMatrix B = B1 + B2;
-  B.scale(0.5);
-  RefSCVector X = b->clone();
-  X.assign(0.0);
-  RefSymmSCMatrix Bsymm = B.kit()->symmmatrix(dimiA);
-  Bsymm.assign_subblock(B, 0, ni*nA-1, 0, ni*nA-1); // the dimension is correct
   lapack_linsolv_symmnondef(Bsymm, X, b);
   double E = -1.0 * (X.dot(b));
   return E;
@@ -2144,13 +1864,6 @@
     B_bar->accumulate_outer_product(vec_AA, vec_ii);
   }
 
-=======
-    matrix_to_vector(vec_AA, hcore_AA);
-    matrix_to_vector(vec_ii, gamma1);
-    B_bar->accumulate_outer_product(vec_AA, vec_ii);
-  }
-
->>>>>>> c9f7bf3a
   // Term3: -delta(alpha, beta)*( f(i,k) * gamma(k,j) )
   {
     RefSCMatrix hd = hcore_ii*gamma1;
