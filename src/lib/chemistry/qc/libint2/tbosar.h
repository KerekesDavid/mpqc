--- conflicted
+++ resolved
@@ -382,15 +382,10 @@
     perm_ints_ = 0;
 
   // See if can store primitive-pair data
-<<<<<<< HEAD
   size_t primitive_pair_storage_estimate = (
       size_t(bs1_->nprimitive()) * size_t(bs2_->nprimitive()) +
       size_t(bs3_->nprimitive()) * size_t(bs4_->nprimitive())
   ) *sizeof(prim_pair_t);
-=======
-  size_t primitive_pair_storage_estimate = (bs1_->nprimitive()*(size_t)bs2_->nprimitive() +
-    bs3_->nprimitive()*(size_t)bs4_->nprimitive())*sizeof(prim_pair_t);
->>>>>>> 20829b84
   //  ExEnv::errn() << scprintf("need %d bytes to store primitive pair data\n",primitive_pair_storage_estimate);
 
   MPQC_ASSERT(store_pair_data());
