//
// atom.h
//
// Copyright (C) 2013 Drew Lewis
//
// Author: Drew Lewis <drew90@vt.edu>
// Maintainer: Drew Lewis and Edward Valeev
//
// This file is part of the SC Toolkit.
//
// The SC Toolkit is free software; you can redistribute it and/or modify
// it under the terms of the GNU Library General Public License as published by
// the Free Software Foundation; either version 2, or (at your option)
// any later version.
//
// The SC Toolkit is distributed in the hope that it will be useful,
// but WITHOUT ANY WARRANTY; without even the implied warranty of
// MERCHANTABILITY or FITNESS FOR A PARTICULAR PURPOSE.  See the
// GNU Library General Public License for more details.
//
// You should have received a copy of the GNU Library General Public License
// along with the SC Toolkit; see the file COPYING.LIB.  If not, write to
// the Free Software Foundation, 675 Mass Ave, Cambridge, MA 02139, USA.
//
// The U.S. Government is granted a limited license as per AL 91-7.
//

#include <chemistry/molecule/atom.h>

void
sc::ToStateOut(const Atom &a, StateOut &so, int &count) {
    count += so.put_array_double(a.r(), 3);
    count += so.put(a.Z());
    count += so.put(a.have_charge());
    count += so.put(a.have_fragment());
    count += so.put(a.charge());
    count += so.put(a.fragment());
    count += so.put(a.mass());
    count += so.put(a.label());
}

void
sc::FromStateIn(Atom &a, StateIn &si, int &count){
    count += si.get_array_double(a.r_,3);
    count += si.get(a.Z_);
    count += si.get(a.have_charge_);
    count += si.get(a.have_fragment_);
    count += si.get(a.charge_);
    count += si.get(a.fragment_);
    count += si.get(a.mass_);
    count += si.get(a.label_);
}

<<<<<<< HEAD
using boost::property_tree::ptree;
using namespace sc;

ptree&
Atom::write_xml(
    ptree& parent,
    const XMLWriter& writer
)
{
  ptree& child = parent.add_child("Atom", ptree());
  child.put("Z", Z());
  child.put("label", label());
  child.put("position.x", xyz(0));
  child.put("position.y", xyz(1));
  child.put("position.z", xyz(2));
  child.put("mass", mass());
  if(have_fragment()) child.put("fragment", fragment());
  if(have_charge()) child.put("charge", charge());
  return child;
=======
bool sc::operator ==(const Atom& a, const Atom& b) {
  if (a.Z() != b.Z())
    return false;
  for(int xyz=0; xyz<3; ++xyz)
    if (a.r(xyz) != b.r(xyz) )
      return false;
  if (a.have_charge() != b.have_charge())
    return false;
  if (a.have_charge()) {
    if (a.charge() != b.charge())
      return false;
  }
  if (a.have_fragment() != b.have_fragment())
    return false;
  if (a.have_fragment()) {
    if (a.fragment() != b.fragment())
      return false;
  }
  if (a.mass() != b.mass())
    return false;
  // labels are inconsequential
  return true;
>>>>>>> abe2c4fb
}<|MERGE_RESOLUTION|>--- conflicted
+++ resolved
@@ -51,7 +51,6 @@
     count += si.get(a.label_);
 }
 
-<<<<<<< HEAD
 using boost::property_tree::ptree;
 using namespace sc;
 
@@ -64,14 +63,15 @@
   ptree& child = parent.add_child("Atom", ptree());
   child.put("Z", Z());
   child.put("label", label());
-  child.put("position.x", xyz(0));
-  child.put("position.y", xyz(1));
-  child.put("position.z", xyz(2));
+  child.put("position.x", r_[0]);
+  child.put("position.y", r_[1]);
+  child.put("position.z", r_[2]);
   child.put("mass", mass());
   if(have_fragment()) child.put("fragment", fragment());
   if(have_charge()) child.put("charge", charge());
   return child;
-=======
+}
+
 bool sc::operator ==(const Atom& a, const Atom& b) {
   if (a.Z() != b.Z())
     return false;
@@ -94,5 +94,4 @@
     return false;
   // labels are inconsequential
   return true;
->>>>>>> abe2c4fb
 }