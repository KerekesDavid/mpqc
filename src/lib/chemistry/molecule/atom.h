--- conflicted
+++ resolved
@@ -57,15 +57,9 @@
         std::string label_;
 
     public:
-<<<<<<< HEAD
-        Atom(int Z, double x, double y, double z, char *label = 0,
-             double mass = 0, int have_charge = false, double charge = 0,
-             int have_fragment = false, int fragment = 0)
-=======
         Atom(int Z, double x, double y, double z, const char *label = 0,
              double mass = 0, int have_charge = 0, double charge = 0,
              int have_fragment = 0, int fragment = 0)
->>>>>>> 4b21134a
              : Z_(Z), mass_(mass), label_(label ? label : ""), charge_(charge),
                have_charge_(have_charge), have_fragment_(have_fragment),
                fragment_(fragment)
@@ -76,8 +70,8 @@
         }
 
         Atom(int Z, double x, double y, double z, const std::string &label,
-             double mass = 0, int have_charge = false, double charge = 0,
-             int have_fragment = false, int fragment = 0)
+             double mass = 0, int have_charge = 0, double charge = 0,
+             int have_fragment = 0, int fragment = 0)
              : Z_(Z), mass_(mass), label_(label), charge_(charge),
                have_charge_(have_charge), have_fragment_(have_fragment),
                fragment_(fragment)
@@ -87,15 +81,7 @@
             r_[2] = z;
         }
 
-<<<<<<< HEAD
-        //Don't use this guy.
-        Atom() : Z_(-1), mass_(-1), label_(), have_charge_(false), charge_(-1),
-                        have_fragment_(false), fragment_(-1)
-        { r_[0] = -1; r_[1] = -1; r_[2] = -1; }
-        /** Default constructor supplied so that Atom will work with
-=======
         /* Default constructor supplied so that Atom will work with
->>>>>>> 4b21134a
          * sc::SavableState.  The user should not use this.
          */
         Atom() : Z_(-1), mass_(-1), label_(), have_charge_(true), charge_(-1),
@@ -113,22 +99,10 @@
         /// Returns atomic number
         int Z() const {return Z_;}
         double mass() const {return mass_;}
-<<<<<<< HEAD
-
-=======
->>>>>>> 4b21134a
         bool have_charge() const {return have_charge_;}
         double charge() const {return charge_;}
-<<<<<<< HEAD
-
-        bool have_fragment() const {return have_fragment_;}
-
-        int fragment() const {return fragment_;}
-
-=======
         bool have_fragment() const {return have_fragment_;}
         int fragment() const {return fragment_;}
->>>>>>> 4b21134a
         const std::string& label() const {return label_;}
 
         // Made friend for direct access for sc::SavableState
