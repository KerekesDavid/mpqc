//
// molecule.cc
//
// Copyright (C) 1996 Limit Point Systems, Inc.
//
// Author: Curtis Janssen <cljanss@limitpt.com>
// Maintainer: LPS
//
// This file is part of the SC Toolkit.
//
// The SC Toolkit is free software; you can redistribute it and/or modify
// it under the terms of the GNU Library General Public License as published by
// the Free Software Foundation; either version 2, or (at your option)
// any later version.
//
// The SC Toolkit is distributed in the hope that it will be useful,
// but WITHOUT ANY WARRANTY; without even the implied warranty of
// MERCHANTABILITY or FITNESS FOR A PARTICULAR PURPOSE.  See the
// GNU Library General Public License for more details.
//
// You should have received a copy of the GNU Library General Public License
// along with the SC Toolkit; see the file COPYING.LIB.  If not, write to
// the Free Software Foundation, 675 Mass Ave, Cambridge, MA 02139, USA.
//
// The U.S. Government is granted a limited license as per AL 91-7.
//

#include <math.h>
#include <string.h>
#include <stdio.h>

#include <util/misc/scexception.h>
#include <util/misc/formio.h>
#include <util/state/stateio.h>
#include <chemistry/molecule/molecule.h>
#include <chemistry/molecule/formula.h>
#include <chemistry/molecule/localdef.h>
#include <math/scmat/cmatrix.h>
#include <algorithm>

#ifdef HAVE_OPENBABEL2
#  include <openbabel/mol.h>
#  include <openbabel/obconversion.h>
#endif // HAVE_OPENBABEL2

using namespace std;
using namespace sc;

//////////////////////////////////////////////////////////////////////////
// Molecule

static ClassDesc Molecule_cd(
  typeid(Molecule),"Molecule",9,"public SavableState",
  create<Molecule>, create<Molecule>, create<Molecule>);

Molecule::Molecule():
  atoms_()
{
  pg_ = new PointGroup;
  atominfo_ = new AtomInfo();
  geometry_units_ = new Units("bohr");
  nuniq_ = 0;
  equiv_ = 0;
  nequiv_ = 0;
  atom_to_uniq_ = 0;
  q_Z_ = atominfo_->string_to_Z("Q");
  include_q_ = false;
  include_qq_ = false;
  init_symmetry_info();
  std::fill(ref_origin_, ref_origin_+3, 0.0);
}

Molecule::Molecule(const Molecule& mol):
 atoms_()
{
  nuniq_ = 0;
  equiv_ = 0;
  nequiv_ = 0;
  atom_to_uniq_ = 0;
  std::fill(ref_origin_, ref_origin_+3, 0.0);
  *this=mol;
}

Molecule::~Molecule()
{
  clear();
}

void
Molecule::clear()
{
  std::fill(ref_origin_, ref_origin_+3, 0.0);

  clear_symmetry_info();
}

void
Molecule::throw_if_atom_duplicated(int begin, double tol)
{
  for (int i=begin; i<natom(); i++) {
      SCVector3 ri(atoms_[i].r());
      for (int j=0; j<i; j++) {
          SCVector3 rj(atoms_[j].r());
          if (ri.dist(rj) < tol) {
              throw InputError("duplicated atom coordinate",
                               __FILE__, __LINE__, 0, 0, class_desc());
            }
        }
    }
}

Molecule::Molecule(const Ref<KeyVal>&input):
 atoms_()
{
  nuniq_ = 0;
  equiv_ = 0;
  nequiv_ = 0;
  atom_to_uniq_ = 0;
  std::fill(ref_origin_, ref_origin_+3, 0.0);

  KeyValValueboolean kvfalse(0);
  include_q_ = input->booleanvalue("include_q",kvfalse);
  include_qq_ = input->booleanvalue("include_qq",kvfalse);

  atominfo_ << input->describedclassvalue("atominfo");
  if (atominfo_.null()) atominfo_ = new AtomInfo;
  q_Z_ = atominfo_->string_to_Z("Q");

  if (input->exists("file")) {
#ifdef HAVE_OPENBABEL2
    // use OpenBabel2
    geometry_units_ = new Units("angstrom");
    std::string filename = input->stringvalue("file");
    read_openbabel2(filename.c_str());
#else
    throw InputError("Keyword \"file\" given but this copy of MPQC does not include OpenBabel2",
                     __FILE__, __LINE__);
#endif // HAVE_OPENBABEL2
  }
  else if (input->exists("xyz_file")) {
    geometry_units_ = new Units("angstrom");
    std::string filename = input->stringvalue("xyz_file");
    read_xyz(filename.c_str());
  }
  else {
      // check for old style units input first
      if (input->booleanvalue("angstrom")
          ||input->booleanvalue("angstroms")
          ||input->booleanvalue("aangstrom")
          ||input->booleanvalue("aangstroms")) {
          geometry_units_ = new Units("angstrom");
        }
      // check for new style units input
      else {
          std::string tmp = input->stringvalue("unit");
          if (input->exists("unit") == false && input->exists("units") == true)
            tmp = input->stringvalue("units");
          geometry_units_ = new Units(tmp.c_str());
        }

      double conv = geometry_units_->to_atomic_units();

      // get the number of atoms and make sure that the geometry and the
      // atoms array have the same number of atoms.
      // right now we read in the unique atoms...then we will symmetrize.
      // the length of atoms must still equal the length of geometry, but
      // we'll try to set up atom_labels such that different lengths are
      // possible
      int natom = input->count("geometry");
      if (natom != input->count("atoms")) {
          std::cout << "I should be throwing" << std::endl;
          std::cout << "natom = " << natom << std::endl;
          std::cout << "atoms = " << input->count("atoms") << std::endl;
          throw InputError("size of \"geometry\" != size of \"atoms\"",
                           __FILE__, __LINE__, 0, 0, class_desc());
        }

      atoms_.reserve(natom);

      for (int i=0; i<natom; i++) {
          int ghost = input->booleanvalue("ghost",i);
          double charge = input->doublevalue("charge",i);
          int have_charge = input->error() == KeyVal::OK;
          if (ghost) {
              have_charge = 1;
              charge = 0.0;
            }
          const int fragment = input->intvalue("fragment",i);
          const int have_fragment = (input->error() == KeyVal::OK);
          add_atom(atominfo_->string_to_Z(input->stringvalue("atoms",i)),
                   input->doublevalue("geometry",i,0)*conv,
                   input->doublevalue("geometry",i,1)*conv,
                   input->doublevalue("geometry",i,2)*conv,
                   input->stringvalue("atom_labels",i),
                   input->doublevalue("mass",i),
                   have_charge, charge,
                   have_fragment, fragment
              );
        }
    }

  std::string symmetry = input->stringvalue("symmetry");
  double symtol = input->doublevalue("symmetry_tolerance",
                                     KeyValValuedouble(1.0e-4));
  nuniq_ = 0;
  equiv_ = 0;
  nequiv_ = 0;
  atom_to_uniq_ = 0;
  if (symmetry == "auto") {
      set_point_group(highest_point_group(symtol), symtol*10.0);
    }
  else {
      pg_ = new PointGroup(input);

      const double conv = geometry_units_->to_atomic_units();
      // translate to the origin of the symmetry frame
      double r[3];
      for (int i=0; i<3; i++) {
          r[i] = -pg_->origin()[i] * conv;
          pg_->origin()[i] = 0;
        }
      translate(r);

      if (input->booleanvalue("redundant_atoms")) {
          init_symmetry_info();
          cleanup_molecule(symtol);
        }
      else {
          symmetrize();
          // In case we were given redundant atoms, clean up
          // the geometry so the symmetry is exact.
          cleanup_molecule(symtol);
        }
    }
}

Molecule&
Molecule::operator=(const Molecule& mol)
{
  clear();

  pg_ = new PointGroup(*(mol.pg_.pointer()));
  atominfo_ = mol.atominfo_;
  geometry_units_ = new Units(mol.geometry_units_->string_rep());

  q_Z_ = mol.q_Z_;
  include_q_ = mol.include_q_;
  include_qq_ = mol.include_qq_;
  q_atoms_ = mol.q_atoms_;
  non_q_atoms_ = mol.non_q_atoms_;

  atoms_ = mol.atoms_;

  std::copy(mol.ref_origin_, mol.ref_origin_+3, ref_origin_);

  init_symmetry_info();

  return *this;
}

void
Molecule::add_atom(int Z,double x,double y,double z,
                   const std::string &label,double mass,
                   int have_charge, double charge,
                   int have_fragment, int fragment)
{
  const unsigned int this_atom = natom();
  atoms_.push_back(Atom(Z,x,y,z,label,mass, have_charge, charge, have_fragment,
                        fragment));
  (Z == q_Z_) ? q_atoms_.push_back(this_atom) :
                non_q_atoms_.push_back(this_atom);

  throw_if_atom_duplicated(this_atom);
}

// Used to make input files.
void
Molecule::print_parsedkeyval(ostream& os,
                             int print_pg,
                             int print_unit,
                             int number_atoms) const
{
  int i;

  double conv = geometry_units_->from_atomic_units();

  if (print_pg) pg_->print(os);
  if (print_unit && geometry_units_->string_rep()) {
      os << indent
         << "unit = \"" << geometry_units_->string_rep() << "\""
         << endl;
    }
  os << indent << "{";

  if (number_atoms) os << scprintf("%3s", "n");

  os << scprintf(" %5s", "atoms");

  // Took out if(label_)
  bool label_ = any_atom_has_label();
  if(label_) os << scprintf(" %11s", "atom_labels");

  bool charges_ = any_atom_has_charge();
  int int_charges = 1;
  if(charges_){
      for (i=0;i<natom();i++){
          if (atoms_[i].charge() != int( atoms_[i].charge()) )
              int_charges=0;
      }
      if (int_charges) {
          os << scprintf(" %7s", "charge");
      }
      else {
          os << scprintf(" %17s", "charge");
      }
  }

  bool fragment_ = any_atom_has_fragment();
  if(fragment_) os << scprintf(" %8s", "fragment");

  os << scprintf("  %16s", "")
     << scprintf(" %16s", "geometry   ")
     << scprintf(" %16s ", "");
  os << "}={" << endl;


  for (i=0; i<natom(); i++) {
      os << indent;
      if (number_atoms) os << scprintf(" %3d", i+1);
      std::string symbol(atom_symbol(i));
      os << scprintf(" %5s", symbol.c_str());
      if (label_) {
          const char *lab = atoms_[i].label().c_str();
          if (lab == 0) lab = "";
          char  *qlab = new char[strlen(lab)+3];
          strcpy(qlab,"\"");
          strcat(qlab,lab);
          strcat(qlab,"\"");
          os << scprintf(" %11s",qlab);
          delete[] qlab;
        }
      if (charges_) {
          if (int_charges) os << scprintf(" %7.4f", atoms_[i].charge());
          else os << scprintf(" %17.15f", atoms_[i].charge());
        }
      if (fragment_) {
          os << scprintf(" %8d", atoms_[i].fragment() );
      }
      os << scprintf(" [% 16.10f", conv * r(i,0))
         << scprintf(" % 16.10f", conv * r(i,1))
         << scprintf(" % 16.10f]", conv * r(i,2))
         << endl;
    }
  os << indent << "}" << endl;
}

void
Molecule::print(ostream& os) const
{
  int i;

  MolecularFormula *mf = new MolecularFormula(this);
  os << indent
     << "Molecular formula: " << mf->formula() << endl;
  delete mf;

  os << indent << "molecule<Molecule>: (" << endl;
  os << incindent;
  print_parsedkeyval(os);
  os << decindent;
  os << indent << ")" << endl;

  os << indent << "Atomic Masses:" << endl;
  for (i=0; i<natom(); i+=5) {
      os << indent;
      for (int j=i; j<i+5 && j<natom(); j++) {
          os << scprintf(" %10.5f", mass(j));
        }
      os << endl;
    }

  os << indent << "Reference origin = "
     << scprintf(" [% 16.10f", ref_origin_[0])
     << scprintf(" % 16.10f", ref_origin_[1])
     << scprintf(" % 16.10f]", ref_origin_[2])
     << endl;
}

int
Molecule::atom_label_to_index(const std::string &l) const
{
  int i;
  for (i=0; i<natom(); i++) {
      if (label(i) && l == label(i)) return i;
    }
  return -1;
}

std::vector<double>
Molecule::charges() const
{
  std::vector<double> result(natom());

  for(int a = 0; a < natom(); ++a){
      result[a] = atoms_[a].have_charge() ? atoms_[a].charge() : atoms_[a].Z();
  }

  return result;
}

double
Molecule::charge(int iatom) const
{
  return atoms_[iatom].have_charge() ? atoms_[iatom].charge() : atoms_[iatom].Z();
}

bool
Molecule::is_Q(int iatom) const
{
  return atoms_[iatom].Z() == q_Z_;
}

int
Molecule::fragment(int iatom) const
{
  return atoms_[iatom].have_fragment() ? atoms_[iatom].fragment() : 0;
}

double
Molecule::total_charge() const
{
  double c = 0.0;
  if (include_q_) {
    for (int i=0; i<natom(); i++) {
      c += charge(i);
    }
  }
  else {
    for (int ii=0; ii<non_q_atoms_.size(); ii++) {
      c += charge(non_q_atoms_[ii]);
    }
  }
  return c;
}

int
Molecule::total_Z() const {
  double Z = 0.0;
  for (int i=0; i<natom(); i++) {
    const double Z_a = atoms_[i].Z();
    Z += (Z_a == q_Z_) ? 0.0 : Z_a;
  }
  return Z;
}

void Molecule::save_data_state(StateOut& so)
{
  so.put(include_q_);
  so.put(include_qq_);
  so.put(atoms_);

  SavableState::save_state(pg_.pointer(),so);
  SavableState::save_state(geometry_units_.pointer(),so);
  SavableState::save_state(atominfo_.pointer(),so);

  so.put_array_double(ref_origin_,3);
}

Molecule::Molecule(StateIn& si):
  SavableState(si),
  atoms_()
{
  if (si.version(::class_desc<Molecule>()) < 9) {
      throw FileOperationFailed("cannot restore from old molecules",
                                __FILE__, __LINE__, 0,
                                FileOperationFailed::Corrupt,
                                class_desc());
    }
  if (si.version(::class_desc<Molecule>()) < 6) {
    include_q_ = false;
    include_qq_ = false;
    }
  else {
    si.get(include_q_);
    si.get(include_qq_);
  }
  si.get(atoms_);
  pg_ << SavableState::restore_state(si);
  geometry_units_ << SavableState::restore_state(si);
  atominfo_ << SavableState::restore_state(si);
  q_Z_ = atominfo_->string_to_Z("Q");

  if (si.version(::class_desc<Molecule>()) > 7) {
    si.get_array_double(ref_origin_, 3);
  }
  else {
    std::fill(ref_origin_, ref_origin_+3, 0.0);
  }

  for (int i=0; i<natom(); i++) {
      if (atoms_[i].Z() == q_Z_) {
          q_atoms_.push_back(i);
        }
      else {
          non_q_atoms_.push_back(i);
        }
    }

  nuniq_ = 0;
  equiv_ = 0;
  nequiv_ = 0;
  atom_to_uniq_ = 0;
  init_symmetry_info();

}

int
Molecule::atom_to_unique_offset(int iatom) const
{
  int iuniq = atom_to_uniq_[iatom];
  int nequiv = nequiv_[iuniq];
  for (int i=0; i<nequiv; i++) {
      if (equiv_[iuniq][i] == iatom) return i;
    }
  ExEnv::errn() << "Molecule::atom_to_unique_offset: internal error"
               << endl;
  return -1;
}

void
Molecule::set_point_group(const Ref<PointGroup>&ppg, double tol)
{
  ExEnv::out0() << indent
       << "Molecule: setting point group to " << ppg->symbol()
       << endl;
  pg_ = new PointGroup(*ppg.pointer());

  double r[3];
  for (int i=0; i<3; i++) {
      r[i] = -pg_->origin()[i];
      pg_->origin()[i] = 0;
    }
  translate(r);

  clear_symmetry_info();
  init_symmetry_info();

  cleanup_molecule(tol);
}

const Ref<PointGroup>&
Molecule::point_group() const
{
  return pg_;
}

SCVector3
Molecule::center_of_mass() const
{
  SCVector3 ret;
  double M;

  ret = 0.0;
  M = 0.0;

  for (int i=0; i < natom(); i++) {
    double m = mass(i);
    ret += m * SCVector3(r(i));
    M += m;
  }

  ret *= 1.0/M;

  return ret;
}

double
Molecule::nuclear_repulsion_energy()
{
  double e=0.0;

  // non_q non_q terms
  for (int ii=1; ii < non_q_atoms_.size(); ii++) {
      int i = non_q_atoms_[ii];
      SCVector3 ai(r(i));
      double Zi = charge(i);

      for (int jj=0; jj < ii; jj++) {
          int j = non_q_atoms_[jj];
          SCVector3 aj(r(j));
          e += Zi * charge(j) / ai.dist(aj);
        }
    }

  // non_q q terms
  for (int ii=0; ii < q_atoms_.size(); ii++) {
      int i = q_atoms_[ii];
      SCVector3 ai(r(i));
      double Zi = charge(i);

      for (int jj=0; jj < non_q_atoms_.size(); jj++) {
          int j = non_q_atoms_[jj];
          SCVector3 aj(r(j));
          e += Zi * charge(j) / ai.dist(aj);
        }
    }

  if (include_qq_) {
      // q q terms
      for (int ii=1; ii < q_atoms_.size(); ii++) {
          int i = q_atoms_[ii];
          SCVector3 ai(r(i));
          double Zi = charge(i);

          for (int jj=0; jj < ii; jj++) {
              int j = q_atoms_[jj];
              SCVector3 aj(r(j));
              e += Zi * charge(j) / ai.dist(aj);
            }
        }
    }

  return e;
}

void
Molecule::nuclear_repulsion_1der(int center, double xyz[3])
{
  int i,j,k;
  double rd[3],r2;
  double factor;

  xyz[0] = 0.0;
  xyz[1] = 0.0;
  xyz[2] = 0.0;

  SCVector3 r_center(r(center));
  double Z_center = charge(center);
  bool center_is_Q = (atom_symbol(center) == "Q");

  // this handles center = Q or non_Q and atom = non_Q
  for (int ii=0; ii < non_q_atoms_.size(); ii++) {
    int i = non_q_atoms_[ii];
    if (i == center) continue;
    SCVector3 r_i(r(i));

    r2 = 0.0;
    for (k=0; k < 3; k++) {
      rd[k] = r_center[k] - r_i[k];
      r2 += rd[k]*rd[k];
    }
    factor = - Z_center * charge(i) * pow(r2,-1.5);
    for (k=0; k<3; k++) {
      xyz[k] += factor * rd[k];
    }
  }

  // this handles center = Q or non_Q and atom = Q
  for (int ii=0; ii < q_atoms_.size(); ii++) {
    int i = q_atoms_[ii];
    if (i == center || (!include_qq_ && center_is_Q)) continue;
    SCVector3 r_i(r(i));

    r2 = 0.0;
    for (k=0; k < 3; k++) {
      rd[k] = r_center[k] - r_i[k];
      r2 += rd[k]*rd[k];
    }
    factor = - Z_center * charge(i) * pow(r2,-1.5);
    for (k=0; k<3; k++) {
      xyz[k] += factor * rd[k];
    }
  }
}

void
Molecule::nuclear_charge_efield(const double *charges,
                                const double *position, double *efield)
{
  double tmp;
  double rd[3];

  for (int i=0; i<3; i++) efield[i] = 0.0;

  if (include_q_) {
    for (int i=0; i<natom(); i++) {
      SCVector3 a(r(i));
      tmp = 0.0;
      for (int j=0; j<3; j++) {
        rd[j] = position[j] - a[j];
        tmp += rd[j]*rd[j];
      }
      tmp = charges[i]/(tmp*sqrt(tmp));
      for (int j=0; j<3; j++) {
        efield[j] +=  rd[j] * tmp;
      }
    }
  }
  else {
    for (int ii=0; ii<non_q_atoms_.size(); ii++) {
      int i = non_q_atoms_[ii];
      SCVector3 a(r(i));
      tmp = 0.0;
      for (int j=0; j<3; j++) {
        rd[j] = position[j] - a[j];
        tmp += rd[j]*rd[j];
      }
      tmp = charges[i]/(tmp*sqrt(tmp));
      for (int j=0; j<3; j++) {
        efield[j] +=  rd[j] * tmp;
      }
    }
  }
}

void
Molecule::nuclear_efield(const double *position, double *efield)
{
  double tmp;
  double rd[3];

  for (int i=0; i<3; i++) efield[i] = 0.0;

  if (include_q_) {
    for (int i=0; i<natom(); i++) {
      SCVector3 a(r(i));
      tmp = 0.0;
      for (int j=0; j<3; j++) {
        rd[j] = position[j] - a[j];
        tmp += rd[j]*rd[j];
      }
      tmp = charge(i)/(tmp*sqrt(tmp));
      for (int j=0; j<3; j++) {
        efield[j] +=  rd[j] * tmp;
      }
    }
  }
  else {
    for (int ii=0; ii<non_q_atoms_.size(); ii++) {
      int i = non_q_atoms_[ii];
      SCVector3 a(r(i));
      tmp = 0.0;
      for (int j=0; j<3; j++) {
        rd[j] = position[j] - a[j];
        tmp += rd[j]*rd[j];
      }
      tmp = charge(i)/(tmp*sqrt(tmp));
      for (int j=0; j<3; j++) {
        efield[j] +=  rd[j] * tmp;
      }
    }
  }
}

int
Molecule::atom_at_position(double *v, double tol) const
{
  SCVector3 p(v);
  for (int i=0; i < natom(); i++) {
      SCVector3 ai(r(i));
      if (p.dist(ai) < tol) return i;
    }
  return -1;
}

void
Molecule::symmetrize(const Ref<PointGroup> &pg, double tol)
{
  pg_ = new PointGroup(pg);

  // translate to the origin of the symmetry frame
  double r[3];
  for (int i=0; i<3; i++) {
      r[i] = -pg_->origin()[i];
      pg_->origin()[i] = 0;
    }
  translate(r);

  symmetrize(tol);
}

// We are given a molecule which may or may not have just the symmetry
// distinct atoms in it.  We have to go through the existing set of atoms,
// perform each symmetry operation in the point group on each of them, and
// then add the new atom if it isn't in the list already

void
Molecule::symmetrize(double tol)
{
  // if molecule is c1, don't do anything
  if (this->point_group()->symbol() == "c1") {
    init_symmetry_info();
    return;
    }

  clear_symmetry_info();

  Molecule *newmol = new Molecule(*this);

  CharacterTable ct = this->point_group()->char_table();

  SCVector3 np;
  SymmetryOperation so;

  for (int i=0; i < natom(); i++) {
    SCVector3 ac(r(i));

    for (int g=0; g < ct.order(); g++) {
      so = ct.symm_operation(g);
      for (int ii=0; ii < 3; ii++) {
        np[ii]=0;
        for (int jj=0; jj < 3; jj++) np[ii] += so(ii,jj) * ac[jj];
      }

      int atom = newmol->atom_at_position(np.data(), tol);
      if (atom < 0) {
        const char* c_lbl = label(i);
        const std::string lbl = (c_lbl ? c_lbl : "");
        newmol->add_atom(atoms_[i].Z(),np[0],np[1],np[2],lbl);
      }
      else {
        if (Z(i) != newmol->Z(atom)
            || fabs(mass(i)-newmol->mass(atom))>1.0e-10) {
            throw ToleranceExceeded("symmetrize: atom mismatch",
                                    __FILE__, __LINE__,
                                    1.0e-10, fabs(mass(i)-newmol->mass(atom)),
                                    class_desc());
        }
      }
    }
  }

  Ref<Units> saved_units = geometry_units_;
  *this = *newmol;
  geometry_units_ = saved_units;
  delete newmol;

  init_symmetry_info();
}

void
Molecule::translate(const double *r)
{
  for (int i=0; i < natom(); i++) {
    atoms_[i].r(0) += r[0];
    atoms_[i].r(1) += r[1];
    atoms_[i].r(2) += r[2];
  }
  for(int xyz=0; xyz<3; ++xyz) ref_origin_[xyz] += r[xyz];
}

// move the molecule to the center of mass
void
Molecule::move_to_com()
{
  SCVector3 com = -center_of_mass();
  translate(com.data());
}

// find the 3 principal coordinate axes, and rotate the molecule to be
// aligned along them.  also rotate the symmetry frame contained in point_group
void
Molecule::transform_to_principal_axes(int trans_frame)
{
  // mol_move_to_com(mol);

  double *inert[3], inert_dat[9], *evecs[3], evecs_dat[9];
  double evals[3];

  int i,j,k;
  for (i=0; i < 3; i++) {
    inert[i] = &inert_dat[i*3];
    evecs[i] = &evecs_dat[i*3];
  }
  memset(inert_dat,'\0',sizeof(double)*9);
  memset(evecs_dat,'\0',sizeof(double)*9);

  for (i=0; i < natom(); i++) {
    SCVector3 ac(r(i));
    double m=mass(i);
    inert[0][0] += m * (ac[1]*ac[1] + ac[2]*ac[2]);
    inert[1][0] -= m * ac[0]*ac[1];
    inert[1][1] += m * (ac[0]*ac[0] + ac[2]*ac[2]);
    inert[2][0] -= m * ac[0]*ac[2];
    inert[2][1] -= m * ac[1]*ac[2];
    inert[2][2] += m * (ac[0]*ac[0] + ac[1]*ac[1]);
  }

  inert[0][1] = inert[1][0];
  inert[0][2] = inert[2][0];
  inert[1][2] = inert[2][1];

 // cleanup inert
  for (i=0; i < 3; i++) {
    for (int j=0; j <= i; j++) {
      if (fabs(inert[i][j]) < 1.0e-5) {
        inert[i][j]=inert[j][i]=0.0;
      }
    }
  }

  cmat_diag(inert, evals, evecs, 3, 1, 1e-14);

 // cleanup evecs
  for (i=0; i < 3; i++) {
    for (int j=0; j < 3; j++) {
      if (fabs(evecs[i][j]) < 1.0e-5) {
        evecs[i][j]=0.0;
      }
    }
  }

  for (i=0; i<natom(); i++) {
      double a[3];
      a[0] = r(i,0); a[1] = r(i,1); a[2] = r(i,2);
      for (j=0; j<3; j++) {
          double e = 0.0;
          for (k=0; k<3; k++) {
              e += a[k] * evecs[k][j];
            }
          atoms_[i].r(j) = e;
        }
    }

  if (!trans_frame) return;

  SymmetryOperation tso=point_group()->symm_frame();

  for (i=0; i < 3; i++) {
    for (int j=0; j < 3; j++) {
      double t=0;
      for (int k=0; k < 3; k++) t += tso[k][j]*evecs[k][i];
      pg_->symm_frame()[i][j] = t;
    }
  }
}

void
Molecule::transform_to_symmetry_frame()
{
  int i,j,k;
  double t[3][3];

  SymmetryOperation tso=point_group()->symm_frame();

  for (i=0; i<3; i++) {
      for (j=0; j<3; j++) {
          t[i][j] = tso[i][j];
        }
    }

  for (i=0; i<natom(); i++) {
      double a[3];
      a[0] = r(i,0); a[1] = r(i,1); a[2] = r(i,2);
      for (j=0; j<3; j++) {
          double e = 0.0;
          for (k=0; k<3; k++) {
              e += a[k] * t[k][j];
            }
          atoms_[i].r(j) = e;
        }
    }

  for (i=0; i<3; i++) {
      for (j=0; j<3; j++) {
          double e=0;
          for (k=0; k<3; k++) e += tso[k][j]*t[k][i];
          pg_->symm_frame()[i][j] = e;
        }
    }
}

// given a molecule, make sure that equivalent centers have coordinates
// that really map into each other

void
Molecule::cleanup_molecule(double tol)
{
  // if symmetry is c1, do nothing else
  if (point_group()->symbol() == "c1") return;

  int i;
  SCVector3 up,np,ap;
  SymmetryOperation so;
  CharacterTable ct = point_group()->char_table();

  // first clean up the unique atoms by replacing each coordinate with the
  // average of coordinates obtained by applying all symmetry operations to
  // the original atom, iff the new atom ends up near the original atom
  for (i=0; i < nunique(); i++) {
      // up will store the original coordinates of unique atom i
      up = r(unique(i));
      // ap will hold the average coordinate (times the number of coordinates)
      // initialize it to the E result
      ap = up;
      int ncoor = 1;
      // loop through all sym ops except E
      for (int g=1; g < ct.order(); g++) {
          so = ct.symm_operation(g);
          for (int ii=0; ii < 3; ii++) {
              np[ii]=0;
              for (int jj=0; jj < 3; jj++) np[ii] += so(ii,jj) * up[jj];
            }
          if (np.dist(up) < 0.1) {
              for (int jj=0; jj < 3; jj++) ap[jj] += np[jj];
              ncoor++;
            }
        }
      // replace the unique coordinate with the average coordinate
      atoms_[unique(i)].r(0) = ap[0] / ncoor;
      atoms_[unique(i)].r(1) = ap[1] / ncoor;
      atoms_[unique(i)].r(2) = ap[2] / ncoor;
    }

  // find the atoms equivalent to each unique atom and eliminate
  // numerical errors that may be in the equivalent atom's coordinates

  // loop through unique atoms
  for (i=0; i < nunique(); i++) {
      // up will store the coordinates of unique atom i
      up = r(unique(i));

      // loop through all sym ops except E
      for (int g=1; g < ct.order(); g++) {
          so = ct.symm_operation(g);
          for (int ii=0; ii < 3; ii++) {
              np[ii]=0;
              for (int jj=0; jj < 3; jj++) np[ii] += so(ii,jj) * up[jj];
            }

          // loop through equivalent atoms
          int found = 0;
          for (int j=0; j < natom(); j++) {
              // see if j is generated from i
              if (np.dist(SCVector3(r(j))) < tol) {
                  atoms_[j].r(0) = np[0];
                  atoms_[j].r(1) = np[1];
                  atoms_[j].r(2) = np[2];
                  found = 1;
                }
            }
          if (!found) {
              SCException ex("cleanup: couldn't find atom",
                             __FILE__, __LINE__, class_desc());
              try {
                  ex.elaborate()
                      << "couldn't find atom at " << np << endl
                      << "transforming uniq atom " << i << " at " << up << endl
                      << "with symmetry op " << g << ":" << endl;
                  so.print(ex.elaborate());
                }
              catch (...) {}
              throw ex;
            }
        }
    }

}

///////////////////////////////////////////////////////////////////
// Compute the principal axes and the principal moments of inertia
///////////////////////////////////////////////////////////////////

void
Molecule::principal_moments_of_inertia(double *evals, double **evecs) const
{

  // The principal moments of inertia are computed in amu*angstrom^2
  // evals: principal moments of inertia
  // evecs: principal axes (optional argument)

  Ref<Units> units = new Units("angstroms * angstroms");
  double au_to_angs = units->from_atomic_units();

  double *inert[3];  // inertia tensor

  int i, j;
  int delete_evecs = 0;

  // (allocate and) initialize evecs, evals, and inert
  if (!evecs) {
    evecs = new double*[3];
    for (i=0; i<3; i++) evecs[i] = new double[3];
    delete_evecs = 1;
    }
  for (i=0; i<3; i++) {
    inert[i] = new double[3];
    memset(inert[i],'\0',sizeof(double)*3);
    memset(evecs[i],'\0',sizeof(double)*3);
    }
  memset(evals,'\0',sizeof(double)*3);

  SCVector3 com = center_of_mass();

  // compute inertia tensor
  SCVector3 ac;
  for (i=0; i<natom(); i++) {
    ac = r(i);
    // compute moments of inertia wrt center of mass
    for (j=0; j<3; j++) ac(j) -= com(j);
    double m=au_to_angs*mass(i);
    inert[0][0] += m * (ac[1]*ac[1] + ac[2]*ac[2]);
    inert[1][0] -= m * ac[0]*ac[1];
    inert[1][1] += m * (ac[0]*ac[0] + ac[2]*ac[2]);
    inert[2][0] -= m * ac[0]*ac[2];
    inert[2][1] -= m * ac[1]*ac[2];
    inert[2][2] += m * (ac[0]*ac[0] + ac[1]*ac[1]);
    }
  inert[0][1] = inert[1][0];
  inert[0][2] = inert[2][0];
  inert[1][2] = inert[2][1];

  cmat_diag(inert, evals, evecs, 3, 1, 1e-14);

  if (delete_evecs) {
    for (i=0; i<3; i++) delete[] evecs[i];
    delete[] evecs;
    }
  for (i=0; i<3; i++) {
    delete[] inert[i];
    }
}

int
Molecule::n_core_electrons()
{
  int i,n=0;
  for (i=0; i<natom(); i++) {
      if (charge(i) == 0.0) continue;
      int z = atoms_[i].Z();
      if (z > 2) n += 2;
      if (z > 10) n += 8;
      if (z > 18) n += 8;
      if (z > 30) n += 10;
      if (z > 36) n += 8;
      if (z > 48) n += 10;
      if (z > 54) n += 8;
      if (z > 72) {
          throw LimitExceeded<int>("n_core_electrons: atomic number too large",
                                   __FILE__, __LINE__, 72, z, class_desc());
        }
    }
  return n;
}

int
Molecule::max_z()
{
  int i, maxz=0;
  for (i=0; i<natom(); i++) {
      int z = atoms_[i].Z();
      if (z != q_Z_ && z > maxz)
          maxz = z;
  }
  return maxz;
}

#ifdef HAVE_OPENBABEL2
void
Molecule::read_openbabel2(const char *filename)
{
  using namespace OpenBabel;

  OBMol mol;

  ifstream ifs(filename);
  OBConversion conv;
  OBFormat* inFormat = conv.FormatFromExt(filename);
  conv.SetInFormat(inFormat);
  if (conv.Read(&mol, &ifs) == false) {
    ostringstream oss;
    oss << "OpenBabel2 did not understand file " << filename << ", guessed format " << inFormat->GetMIMEType();
    throw InputError(oss.str().c_str(), __FILE__, __LINE__);
  }

  Ref<Units> units = new Units("angstrom");
  FOR_ATOMS_OF_MOL(atom, mol) {
    add_atom(atom->GetAtomicNum(),
             atom->GetX() * units->to_atomic_units(),
             atom->GetY() * units->to_atomic_units(),
             atom->GetZ() * units->to_atomic_units(),
             "", 0.0, 0, 0.0, false, 0);
  }
}
#endif // HAVE_OPENBABEL2

namespace {
  void check_xyz_stream(const std::ifstream& in, const char* filename, size_t lineno) {
    if (not in.good()) {
      std::ostringstream oss;
      oss << "Molecule::read_xyz -- misformatted XYZ file " << filename << ", near line # " << lineno << endl;
      throw InputError(oss.str().c_str(), __FILE__, __LINE__);
    }
  }
}

void
Molecule::read_xyz(const char *filename)
{
  char comment[1024];
  clear();
  ifstream in(filename);
  if (not in.good()) {
    std::ostringstream oss;
    oss << "Molecule::read_xyz -- could not open XYZ file " << filename << endl;
    throw InputError(oss.str().c_str(), __FILE__, __LINE__);
  }
  Ref<Units> units = new Units("angstrom");
  size_t natoms;  in >> natoms; // line 1: # of atoms
  if (natoms == 0) {
    ExEnv::out0() << indent << "WARNING: 0 atoms in XYZ file" << endl;
    return;
  }
  check_xyz_stream(in, filename, 1);
  in.getline(comment, 1024); // rest of line 1
  check_xyz_stream(in, filename, 1);
  in.getline(comment, 1024); // line 2: comment
  check_xyz_stream(in, filename, 2);

  // read in atoms
  std::vector<int> Zs;
  std::vector<double> xs, ys, zs;
  for(size_t a=0; a<natoms; ++a) {
    std::string element_token;
    double x, y, z;
    in >> element_token >> x >> y >> z;
    int Z = 0;
    // some XYZ formats use atomic numbers
    if (std::isdigit(element_token[0])) {
      istringstream iss(element_token);
      iss >> Z;
      MPQC_ASSERT(Z >= 0);
    }
    else {
      Z = atominfo_->string_to_Z(element_token);
    }
    check_xyz_stream(in, filename, 2+a);
    Zs.push_back(Z);
    xs.push_back(x);
    ys.push_back(y);
    zs.push_back(z);
  }

  // now commit the atoms
  for(size_t a=0; a<natoms; ++a) {
    add_atom(Zs[a],
             xs[a] * units->to_atomic_units(),
             ys[a] * units->to_atomic_units(),
             zs[a] * units->to_atomic_units(),
             "", 0.0, 0, 0.0, false, 0);
  }
}

void
Molecule::print_xyz(ostream& os, const char *title) const
{
  Ref<Units> u = new Units("angstrom");
  double bohr = u->from_atomic_units();

  os << natom() << endl;
  if (title) {
    // make sure title does not have endline chars
    if (strchr(title, '\n') == 0)
      os << title;
  }
  os << endl;
  for (int i=0; i < natom(); i++) {
    // more precision than used by OpenBabel
    os << atom_symbol(i) << " " << scprintf("%15.9lf %15.9lf %15.9lf",
                                            bohr * r(i, 0),
                                            bohr * r(i, 1),
                                            bohr * r(i, 2)
                                           ) << endl;
  }
  os.flush();
}

double
Molecule::mass(int atom) const
{
  return atoms_[atom].mass() ? atoms_[atom].mass() :
                               atominfo_->mass(atoms_[atom].Z());
}

const char *
Molecule::label(int atom) const
{
  return !atoms_[atom].label().empty() ? atoms_[atom].label().c_str() : 0;
}

std::string
Molecule::atom_name(int iatom) const
{
  return atominfo_->name(atoms_[iatom].Z());
}

std::string
Molecule::atom_symbol(int iatom) const
{
  return atominfo_->symbol(atoms_[iatom].Z());
}

bool
Molecule::any_atom_has_charge() const {
   for(std::size_t i = 0; i < natom(); ++i){
       if(atoms_[i].have_charge()) return true;
   }
   return false;
}

bool
Molecule::any_atom_has_fragment() const {
   for(std::size_t i = 0; i < natom(); ++i){
       if(atoms_[i].have_fragment()) return true;
   }
   return false;
}

bool
Molecule::any_atom_has_label() const {
   for(std::size_t i = 0; i < natom(); ++i){
       if(!atoms_[i].label().empty()) return true;
   }
   return false;
}

<<<<<<< HEAD
using boost::property_tree::ptree;
ptree&
Molecule::write_xml(
    ptree& parent,
    const XMLWriter& writer
)
{
  ptree& child = parent.add_child("Molecule", ptree());
  child.put("natom", natom());
  child.put("units", geometry_units()->string_rep());
  for(int iatom = 0; iatom < natom(); ++iatom){
    // This is a hack since atom doesn't have an index attribute yet...
    ptree& atom_parent = child.add_child("atom", ptree());
    atom_parent.put("<xmlattr>.index", iatom);
    atom(iatom).write_xml(atom_parent, writer);
  }
=======
bool sc::operator ==(const Molecule& mol1, const Molecule& mol2) {
  if (mol1.natom() != mol2.natom())
    return false;
  const int natom = mol1.natom();
  for(int a=0; a<natom; ++a) {
    if (mol1.atom(a) != mol2.atom(a))
      return false;
  }
  if (not mol1.point_group()->equiv(mol2.point_group()))
    return false;
  if (mol1.include_q() != mol2.include_q())
    return false;
  if (mol1.include_qq() != mol2.include_qq())
    return false;
  if (mol1.ref_origin() != mol2.ref_origin())
      return false;
  return true;
>>>>>>> abe2c4fb
}

/////////////////////////////////////////////////////////////////////////////

// Local Variables:
// mode: c++
// c-file-style: "CLJ"
// End:<|MERGE_RESOLUTION|>--- conflicted
+++ resolved
@@ -1324,7 +1324,6 @@
    return false;
 }
 
-<<<<<<< HEAD
 using boost::property_tree::ptree;
 ptree&
 Molecule::write_xml(
@@ -1339,9 +1338,11 @@
     // This is a hack since atom doesn't have an index attribute yet...
     ptree& atom_parent = child.add_child("atom", ptree());
     atom_parent.put("<xmlattr>.index", iatom);
-    atom(iatom).write_xml(atom_parent, writer);
-  }
-=======
+    atoms_[iatom].write_xml(atom_parent, writer);
+  }
+  return child;
+}
+
 bool sc::operator ==(const Molecule& mol1, const Molecule& mol2) {
   if (mol1.natom() != mol2.natom())
     return false;
@@ -1359,7 +1360,6 @@
   if (mol1.ref_origin() != mol2.ref_origin())
       return false;
   return true;
->>>>>>> abe2c4fb
 }
 
 /////////////////////////////////////////////////////////////////////////////
