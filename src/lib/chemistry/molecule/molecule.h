//
// molecule.h
//
// Copyright (C) 1996 Limit Point Systems, Inc.
//
// Author: Curtis Janssen <cljanss@limitpt.com>
// Maintainer: LPS
//
// This file is part of the SC Toolkit.
//
// The SC Toolkit is free software; you can redistribute it and/or modify
// it under the terms of the GNU Library General Public License as published by
// the Free Software Foundation; either version 2, or (at your option)
// any later version.
//
// The SC Toolkit is distributed in the hope that it will be useful,
// but WITHOUT ANY WARRANTY; without even the implied warranty of
// MERCHANTABILITY or FITNESS FOR A PARTICULAR PURPOSE.  See the
// GNU Library General Public License for more details.
//
// You should have received a copy of the GNU Library General Public License
// along with the SC Toolkit; see the file COPYING.LIB.  If not, write to
// the Free Software Foundation, 675 Mass Ave, Cambridge, MA 02139, USA.
//
// The U.S. Government is granted a limited license as per AL 91-7.
//

#ifndef _chemistry_molecule_molecule_h
#define _chemistry_molecule_molecule_h

#include <stdio.h>
#include <iostream>
#include <mpqc_config.h>
#include <util/class/class.h>
#include <util/state/state.h>
#include <util/keyval/keyval.h>
#include <util/misc/units.h>
#include <math/symmetry/pointgrp.h>
#include <math/scmat/vector3.h>
#include <math/scmat/matrix.h>
#include <chemistry/molecule/atominfo.h>
#include <chemistry/molecule/atom.h>
#include <util/misc/xml.h>

using boost::property_tree::ptree;
namespace sc {

  /// @addtogroup ChemistryMolecule
  /// @{

/**
The Molecule class contains information about molecules.  It has a
KeyVal constructor that can create a new molecule from atomic coordinates read from a file in one of
supported <a href="http://en.wikipedia.org/wiki/Chemical_file_format">chemical file formats</a> (e.g.
<a href="http://en.wikipedia.org/wiki/XYZ_file_format">XYZ</a>),
or from a set of keywords that give explicitly the Cartesian coordinates of the atoms.

If your version of MPQC was compiled with <a href="http://openbabel.org/">OpenBabel2</a> support, then input file can be
any <a href="http://openbabel.org/wiki/Category:Formats">chemical file format
understood by OpenBabel2</a>. The following ParsedKeyVal input reads from
a file in <a href="http://en.wikipedia.org/wiki/Chemical_Markup_Language">Chemical Markup Language</a> (CML)
format <tt>h2o.cml</tt>, to be interpreted by OpenBabel2:
<pre>
molecule<Molecule>: (
   file = "h2o.cml"
)
</pre>

Without OpenBabel2, only XYZ format is supported.
The following ParsedKeyVal input reads from the XYZ
file <tt>h2o.xyz</tt>:
<pre>
molecule<Molecule>: (
   xyz_file = "h2o.xyz"
 )
</pre>

The most flexible method to specify atomic coordinates explicitly.
The following input does that by using the
ParsedKeyVal table notation:
<pre>
molecule<Molecule>: (
    unit=angstrom
    { atom_labels atoms           geometry            } = {
          O1         O   [ 0.000000000 0  0.369372944 ]
          H1         H   [ 0.783975899 0 -0.184686472 ]
          H2         H   [-0.783975899 0 -0.184686472 ]
     }
    )
  )
</pre>
The default units are Bohr which can be overridden with
<tt>unit=angstrom</tt>.  The <tt>atom_labels</tt> array can be
omitted.  The <tt>atoms</tt> and <tt>geometry</tt> arrays
are required.

As a special case, an atom can be given with the symbol <tt>Q</tt> or the
name <tt>charge</tt>.  Such centers are treated as point charges and not
given basis functions.  The values of the charges must be specified with a
<tt>charge</tt> vector in the Molecule input.  Since the charge vector
assign charges to all centers, including atoms, it is easiest to place all
point charge centers first in the geometry, and then give a charge vector
with a number of elements equal to the number of point charges.  The
following example shows a water molecule interacting with a point charge
having value 0.1:
<pre>
molecule<Molecule>: (
    unit=angstrom
    charge = [ 0.1 ]
    { atom_labels atoms           geometry            } = {
          Q1         Q   [ 0.0         0 10.0         ]
          O1         O   [ 0.000000000 0  0.369372944 ]
          H1         H   [ 0.783975899 0 -0.184686472 ]
          H2         H   [-0.783975899 0 -0.184686472 ]
     }
    )
  )
</pre>

This feature is designed for doing QM/MM calculations, so, by default,
methods will not include interactions between the <tt>Q</tt> centers when
computing the energy or the gradient.  To include these interactions, set
<tt>include_qq=1</tt>.

The Molecule class has a PointGroup
member object, which also has a KeyVal constructor
that is called when a Molecule is made.  The
following example constructs a molecule with \f$C_{2v}\f$ symmetry:
<pre>
molecule<Molecule>: (
    symmetry=c2v
    unit=angstrom
    { atoms         geometry            } = {
        O   [0.000000000 0  0.369372944 ]
        H   [0.783975899 0 -0.184686472 ]
     }
    )
  )
</pre>
Only the symmetry unique atoms need to be specified.  Nonunique
atoms can be given too, however, numerical errors in the
geometry specification can result in the generation of extra
atoms so be careful.
*/
class Molecule: public SavableState, virtual public DescribedXMLWritable
{
  protected:
    std::vector<Atom> atoms_;
    Ref<AtomInfo> atominfo_;
    Ref<PointGroup> pg_;
    Ref<Units> geometry_units_;
    double ref_origin_[3];   //< position of the origin of the reference coordinate system

    // symmetry equiv info
    int nuniq_;
    int *nequiv_;
    int **equiv_;
    int *atom_to_uniq_;
    void init_symmetry_info(double tol=0.5);
    void clear_symmetry_info();

    // The Z that represents a "Q" type atom.
    int q_Z_;

    // If true, include the q terms in the charge and efield routines
    bool include_q_;

    // If true, include the coupling between q-q pairs when
    // computing nuclear repulsion energy and gradients.
    bool include_qq_;

    // These vectors contain the atom indices of atoms that are not type
    // "Q" and those that are.
    std::vector<int> q_atoms_;
    std::vector<int> non_q_atoms_;

    void clear();

    // Throw an exception if an atom is duplicated.  The
    // atoms in the range [begin, natom_) are checked.
    void throw_if_atom_duplicated(int begin=0, double tol = 1e-3);
  public:
    Molecule();
    Molecule(const Molecule&);
    Molecule(StateIn&);
    /** The Molecule KeyVal constructor is used to generate a Molecule
        object from the input.  Several examples are given in the Molecule
        class overview.  The full list of keywords that are accepted is
        below.

        <table border="1">

        <tr><td>%Keyword<td>Type<td>Default<td>Description

        <tr><td><tt>include_q</tt><td>boolean<td>false<td>Some of the
        atoms can be specified as <tt>Q</tt> and given a customizable
        charge.  Such atoms are a point charge that do not have basis
        functions.  If this option is true, then the <tt>Q</tt> atoms are
        included when computing the nuclear charge and the electric field
        due to the nuclear charge.

        <tr><td><tt>include_qq</tt><td>boolean<td>false<td>Some of the
        atoms can be specified as <tt>Q</tt> and given a customizable
        charge.  Such atoms are a point charge that do not have basis
        functions.  If this option is true, then the <tt>Q</tt> atoms are
        included when computing the nuclear repulsion energy and its
        derivatives.

        <tr><td><tt>atominfo</tt><td>AtomInfo<td>library values<td>This
        gives information about each atom, such as the symbol, name, and
        various atomic radii.

        <tr><td><tt>symmetry</tt><td>string<td><tt>C1</tt><td>The
        Schoenflies symbol of the point group.  This is case insensitive.
        It should be a subgroup of D<sub>2h</sub>.  If it is <tt>auto</tt>,
        then the appropriate subgroup of D<sub>2h</sub> will be found.

        <tr><td><tt>symmetry_tolerance</tt><td>double<td>1.0e-4<td>When
        a molecule has symmetry, some atoms may be related by symmetry
        operations.  The distance between given atoms and atoms generated
        by symmetry operations is compared to this threshold to determine
        if they are the same.  If they are the same, then the coordinates
        are cleaned up to make them exactly symmetry equivalent.  If the
        given molecule was produced by a optimization that started in C1
        symmetry, but produced a roughly symmetric structure and you would
        like to begin using symmetry, then this may need to be increased a
        bit to properly symmetrize the molecule.

        <tr><td><tt>symmetry_frame</tt><td>double[3][3]<td>[[1 0 0][0 1
        0][0 0 1]]<td>The symmetry frame.  Ignored for <tt>symmetry =
        auto</tt>.

        <tr><td><tt>origin</tt><td>double[3]<td>[0 0 0]<td>The origin of
        the symmetry frame.  Ignored for <tt>symmetry = auto</tt>.

        <tr><td><tt>redundant_atoms</tt><td>boolean<td>false<td>If true,
        do not generate symmetry equivalent atoms; they are already given
        in the input.  It should not be necessary to specify this option,
        since, by default, if a symmetry operation duplicates an atom, the
        generated atom will not be added to the list of atoms.  Ignored for
        <tt>symmetry = auto</tt>.

        <tr><td><tt>file</tt><td>string<td>undefined<td>This gives
        the name of a file in one of the formats understood by OpenBabel2,
        from which the nuclear coordinates will be
        read.  If this is given, the following options will be ignored.
        \b Requires OpenBabel2.

        <tr><td><tt>xyz_file</tt><td>string<td>undefined<td>This gives
        the name of a XYZ file, from which the nuclear coordinates will be
        read.  If this is given, the following options will be ignored.

        <tr><td><tt>unit</tt><td>string<td>bohr<td>This gives the name
        of the units used for the geometry.  See the Units class for
        information about the known units.  This replaces deprecated
        keywords that are still recognized: <tt>angstrom</tt> and
        <tt>angstroms</tt>.  This is ignored if any of the <tt>*file</tt> keywords is given.

        <tr><td><tt>geometry</tt><td>double[][3]<td>none<td>This gives
        the Cartesian coordinates of the molecule.  This is ignored if
        any of the <tt>*file</tt> keywords is given.

        <tr><td><tt>atoms</tt><td>string[]<td>none<td>This gives the
        chemical element symbol for each atom.  This is ignored if
        any of the <tt>*file</tt> keywords is given.

        <tr><td><tt>ghost</tt><td>boolean[]<td>none<td>If true, the atom
        will be given zero charge.  It will still have basis functions,
        however.  This is used to estimate basis set superposition error.
        This is ignored if any of the <tt>*file</tt> keywords is given.

        <tr><td><tt>charge</tt><td>double[]<td>Z for each atom<td>Allows
        specification of the charge for each atom.  This is ignored if
        any of the <tt>*file</tt> keywords is given.

        <tr><td><tt>atom_labels</tt><td>string[]<td>none<td>This gives a
        user defined atom label for each atom.  This is ignored if
        any of the <tt>*file</tt> keywords is given.

        <tr><td><tt>mass</tt><td>double[]<td>Taken from AtomInfo given by
        the <tt>atominfo</tt> keyword. <td>This gives a user defined mass
        for each atom.  This is ignored if any of the <tt>*file</tt> keywords is given.

        <tr><td><tt>fragment</tt><td>integer[]<td>none<td>Allows to specify
        fragments of Molecule. Fragment indices can be arbitrary
        integers and they do not be consecutive (i.e. one could specify only fragments 1 and 7).
        By default, all atoms belong to fragment 0.
        This feature is relevant only for some computations.
        This keyword is ignored any of the <tt>*file</tt> keywords is given.

        </table>

    */
    Molecule(const Ref<KeyVal>&input);

    virtual ~Molecule();

    Molecule& operator=(const Molecule&);

    /// Add an AtomicCenter to the Molecule.
    void add_atom(int Z,double x,double y,double z,
                  const std::string & label = "", double mass = 0.0,
                  int have_charge = 0, double charge = 0.0,
                  int have_fragment = 0, int fragment = 0);

    const Atom& atom(size_t i) const { return atoms_[i]; }
    const std::vector<Atom>& atoms() const { return atoms_; }

    /// Print information about the molecule.
    virtual void print(std::ostream& =ExEnv::out0()) const;
    virtual void print_parsedkeyval(std::ostream& =ExEnv::out0(),
                                    int print_pg = 1,
                                    int print_unit = 1,
                                    int number_atoms = 1) const;

    /// in which units Molecule was specified and in which units it will be reported
    Ref<Units> geometry_units() const { return geometry_units_; }

    /// Returns the number of atoms in the molecule.
    size_t natom() const { return atoms_.size(); }

    int Z(int atom) const { return atoms_[atom].Z(); }
    double &r(int atom, int xyz) { return atoms_[atom].r(xyz); }
    const double &r(int atom, int xyz) const { return atoms_[atom].r(xyz); }
    const double *r(int atom) const { return atoms_[atom].r(); }
    double mass(int atom) const;
    /** Returns the label explicitly assigned to atom.  If
        no label has been assigned, then null is returned. */
    const char *label(int atom) const;
    /// returns the fragment to which atom belongs to
    int fragment(int atom) const;

    /** Takes an (x, y, z) postion and finds an atom within the
        given tolerance distance.  If no atom is found -1 is returned. */
    int atom_at_position(double *, double tol = 0.05) const;

    /** Returns the index of the atom with the given label.
        If the label cannot be found -1 is returned. */
    int atom_label_to_index(const std::string &label) const;

    /** Returns a vector of the nuclear
        charges of the atoms. */
    std::vector<double> charges() const;

    /// Return the charge of the atom.
    double charge(int iatom) const;

    /// Return true if iatom is a simple point charge
    bool is_Q(int iatom) const;

    /// Returns the total nuclear charge. If include_q is true, this includes
    /// classical charges.
    double total_charge() const;

    /// Returns the sum of atomic numbers of nuclei.
    int total_Z() const;

    /// Sets the PointGroup of the molecule.
    void set_point_group(const Ref<PointGroup>&, double tol=1.0e-7);
    /// Returns the PointGroup of the molecule.
    const Ref<PointGroup>& point_group() const;

    /** Find this molecules true point group (limited to abelian groups).
        If the point group of this molecule is set to the highest point
        group, then the origin must first be set to the center of mass. */
    Ref<PointGroup> highest_point_group(double tol = 1.0e-8) const;

    /** Return 1 if this given axis is a symmetry element for the molecule.
        The direction vector must be a unit vector. */
    int is_axis(SCVector3 &origin,
                SCVector3 &udirection, int order, double tol=1.0e-8) const;

    /** Return 1 if the given plane is a symmetry element for the molecule.
        The perpendicular vector must be a unit vector. */
    int is_plane(SCVector3 &origin, SCVector3 &uperp, double tol=1.0e-8) const;

    /// Return 1 if the molecule has an inversion center.
    int has_inversion(SCVector3 &origin, double tol = 1.0e-8) const;

    /// Returns 1 if the molecule is linear, 0 otherwise.
    int is_linear(double tolerance = 1.0e-5) const;
    /// Returns 1 if the molecule is planar, 0 otherwise.
    int is_planar(double tolerance = 1.0e-5) const;
    /** Sets linear to 1 if the molecular is linear, 0 otherwise.
        Sets planar to 1 if the molecular is planar, 0 otherwise. */
    void is_linear_planar(int&linear,int&planar,double tol = 1.0e-5) const;

    /** Returns a SCVector3 containing the cartesian coordinates of
        the center of mass for the molecule. */
    SCVector3 center_of_mass() const;

    /// Returns the nuclear repulsion energy for the molecule
    double nuclear_repulsion_energy();

    /** Compute the nuclear repulsion energy first derivative with respect
        to the given center. */
    void nuclear_repulsion_1der(int center, double xyz[3]);

    /// Compute the electric field due to the nuclei at the given point.
    void nuclear_efield(const double *position, double* efield);

    /** Compute the electric field due to the given charges at the
        positions of the nuclei at the given point. */
    void nuclear_charge_efield(const double *charges,
                               const double *position, double* efield);

    /** If the molecule contains only symmetry unique atoms, this function
        will generate the other, redundant atoms.  The redundant atom
        will only be generated if there is no other atoms within a distance
        of tol.  If the is another atom and it is not identical, then
        abort will be called. */
    void symmetrize(double tol = 0.5);

    /// Set the point group and then symmetrize.
    void symmetrize(const Ref<PointGroup> &pg, double tol = 0.5);

    /** This will try to carefully correct symmetry errors
        in molecules.  If any atom is out of place by more then
        tol, abort will be called. */
    void cleanup_molecule(double tol = 0.1);

    void translate(const double *r);
    void move_to_com();
    void transform_to_principal_axes(int trans_frame=1);
    void transform_to_symmetry_frame();
    void print_xyz(std::ostream& =ExEnv::out0(), const char *title =0) const;

    /** Compute the principal moments of inertia and, possibly, the
        principal axes. */
    void principal_moments_of_inertia(double *evals, double **evecs=0) const;

    /**
     * Return information about symmetry unique and equivalent atoms.
     */
    //@{
    /// Returns the number of symmetry-unique atoms
    int nunique() const { return nuniq_; }
    /// Returns the overall number of the iuniq'th unique atom.
    int unique(int iuniq) const { return equiv_[iuniq][0]; }
    /// Returns the number of atoms equivalent to iuniq.
    int nequivalent(int iuniq) const { return nequiv_[iuniq]; }
    /// Returns the j'th atom equivalent to iuniq.
    int equivalent(int iuniq, int j) const { return equiv_[iuniq][j]; }
    /** Converts an atom number to the number of its generating unique atom.
        The return value is in [0, nunique). */
    int atom_to_unique(int iatom) const { return atom_to_uniq_[iatom]; }
    /** Converts an atom number to the offset of this atom in the list of
        generated atoms. The unique atom itself is allows offset 0.  */
    int atom_to_unique_offset(int iatom) const;
    //@}

    /// Return the number of core electrons.
    int n_core_electrons();

    /// Return the maximum atomic number.
    int max_z();

    /// Return the molecule's AtomInfo object.
    Ref<AtomInfo> atominfo() const { return atominfo_; }

    /// Returns the element name of the atom.
    std::string atom_name(int iatom) const;

    /// Returns the element symbol of the atom.
    std::string atom_symbol(int iatom) const;

    /** If include_q is true, then include the "Q" atoms in the charge and
        efield routines. */
    void set_include_q(bool iq) { include_q_ = iq; }
    /// Returns include_q.  See set_include_q.
    bool include_q() const { return include_q_; }

    /** If include_qq is true, include the coupling between pairs of "Q"
        atoms when computing nuclear repulsion energy and gradients. */
    void set_include_qq(bool iqq) { include_qq_ = iqq; }
    /// Returns include_qq.  See set_include_qq.
    bool include_qq() const { return include_qq_; }

    /// Retrieve the number of "Q" atoms.
    int n_q_atom() const { return q_atoms_.size(); }
    /// Retrieve the "Q" atoms.
    int q_atom(int i) const { return q_atoms_[i]; }

    /// Retrieve the number of non-"Q" atoms.
    int n_non_q_atom() const { return non_q_atoms_.size(); }
    /// Retrieve the of non-"Q" atoms.
    int non_q_atom(int i) const { return non_q_atoms_[i]; }

    /// Determine if any of the atoms have non-standard charge
    bool any_atom_has_charge() const;
    /// Determine if any of the atoms have a fragment label
    bool any_atom_has_fragment() const;
    /// Determine if any of the atoms have a user defined label
    bool any_atom_has_label() const;

    /// returns the origin of the reference coordinate system (the system in which atoms were specified
    /// before the center-of-mass shift
    SCVector3 ref_origin() const { return ref_origin_; }

    void save_data_state(StateOut&);

<<<<<<< HEAD
    virtual ptree& write_xml(ptree& parent, const XMLWriter& writer);

=======
  private:
    /// reads molecule from a XYZ file, used by constructor only
    void read_xyz(const char *filename);
#ifdef HAVE_OPENBABEL2
    /// reads molecule from any OpenBabel2 format, used by constructor only
    void read_openbabel2(const char *filename);
#endif // HAVE_OPENBABEL2
>>>>>>> abe2c4fb
};

/// @return true is mol1 and mol2 are \b exactly identical (this includes symmetry, frame, atom ordering, and fragments)
bool operator==(const Molecule& mol1, const Molecule& mol2);

/// @}
// end of addtogroup ChemistryMolecule

} // namespace sc

#endif

// Local Variables:
// mode: c++
// c-file-style: "CLJ"
// End:<|MERGE_RESOLUTION|>--- conflicted
+++ resolved
@@ -27,6 +27,8 @@
 
 #ifndef _chemistry_molecule_molecule_h
 #define _chemistry_molecule_molecule_h
+
+#undef HAVE_OPENBABEL2  // Won't link on my machine.  Remove this before committing to main branch
 
 #include <stdio.h>
 #include <iostream>
@@ -499,10 +501,8 @@
 
     void save_data_state(StateOut&);
 
-<<<<<<< HEAD
     virtual ptree& write_xml(ptree& parent, const XMLWriter& writer);
 
-=======
   private:
     /// reads molecule from a XYZ file, used by constructor only
     void read_xyz(const char *filename);
@@ -510,7 +510,6 @@
     /// reads molecule from any OpenBabel2 format, used by constructor only
     void read_openbabel2(const char *filename);
 #endif // HAVE_OPENBABEL2
->>>>>>> abe2c4fb
 };
 
 /// @return true is mol1 and mol2 are \b exactly identical (this includes symmetry, frame, atom ordering, and fragments)
