//
// grid.cc
//
// Copyright (C) 2006 Toon Verstraelen.
//
// Author: Toon Verstraelen
//
// This file is free software; you can redistribute it and/or modify
// it under the terms of the GNU General Public License as published by
// the Free Software Foundation; either version 2, or (at your option)
// any later version.
//
// This file is distributed in the hope that it will be useful,
// but WITHOUT ANY WARRANTY; without even the implied warranty of
// MERCHANTABILITY or FITNESS FOR A PARTICULAR PURPOSE.  See the
// GNU General Public License for more details.
//
// You should have received a copy of the GNU General Public License
// along with the MPQC; see the file COPYING.  If not, write to
// the Free Software Foundation, 675 Mass Ave, Cambridge, MA 02139, USA.
//

#include <stdexcept>

#include <math/scmat/vector3.h>
#include <math/scmat/matrix.h>
#include <math/mmisc/grid.h>
#include <util/misc/scexception.h>
#include <util/misc/xmlwriter.h>

using namespace std;
using namespace sc;

/////////////////////////////////////////////////////////////////////////////
// GridDefinition

static ClassDesc Grid_cd(
    typeid(Grid),"Grid",1,
    "public DescribedClass", 0, create<Grid>, 0);

Grid::Grid(const Ref<KeyVal> &keyval):
  origin(0.,0.,0.),
  axisx(1.,0.,0.),
  axisy(0.,1.,0.),
  axisz(0.,0.,1.)
{
  KeyValValueint default_numx(1);
  numx = keyval->intvalue("numx", default_numx);
  KeyValValueint default_numy(1);
  numy = keyval->intvalue("numy", default_numy);
  KeyValValueint default_numz(1);
  numz = keyval->intvalue("numz", default_numz);

  if (keyval->exists("origin")) {
      for (int i=0; i<3; i++) {
          origin[i] = keyval->doublevalue("origin",i);
        }
    }
  if (keyval->exists("axisx")) {
      for (int i=0; i<3; i++) {
          axisx[i] = keyval->doublevalue("axisx",i);
        }
    }
  if (keyval->exists("axisy")) {
      for (int i=0; i<3; i++) {
          axisy[i] = keyval->doublevalue("axisy",i);
        }
    }
  if (keyval->exists("axisz")) {
      for (int i=0; i<3; i++) {
          axisz[i] = keyval->doublevalue("axisz",i);
        }
    }

  if (keyval->exists("unit")) {
      std::string tmp = keyval->stringvalue("unit");
      unit = new Units(tmp.c_str());
    }
  else {
      unit = new Units("bohr");
    }
}

Grid::Grid(int nx, int ny, int nz,
           SCVector3 o,
           SCVector3 ax,
           SCVector3 ay,
           SCVector3 az,
           Ref<Units> u) :
           numx(nx), numy(ny), numz(nz),
           origin(o),
           axisx(ax),
           axisy(ay),
           axisz(az),
           unit(u)
{
}

/////////////////////////////////////////////////////////////////////////////
// WriteGrid

static ClassDesc WriteGrid_cd(
    typeid(WriteGrid),"WriteGrid",1,
    "public Runnable");

WriteGrid::WriteGrid(const Ref<KeyVal> &keyval)
{
  grid_ << keyval->describedclassvalue("grid");
  if (grid_.null()) {
      InputError ex("valid \"grid\" missing",
                    __FILE__, __LINE__, "grid", "(null)", class_desc());
      try {
          ex.elaborate()
              << "WriteGrid KeyVal ctor requires"
              << " that \"grid\" specifies an object"
              << " of type Grid" << std::endl;
        }
      catch (...) {}
      throw ex;
    }
    
  if (keyval->exists("filename")) {
      filename_ = keyval->stringvalue("filename");
    }
  else {
      filename_ = "-";
    }

  if (keyval->exists("format")) {
      format_ = keyval->stringvalue("format");
      if (format_ == "mpqc") {
          write_format_ = &WriteGrid::wf_mpqc;
        }
      else if (format_ == "gaussian_cube") {
          write_format_ = &WriteGrid::wf_gaussian_cube;
        }
      else if (format_ == "vtk2") {
          write_format_ = &WriteGrid::wf_vtk2;
        }
      else if (format_ == "mpqc_raw") {
          write_format_ = &WriteGrid::wf_mpqc_raw;
        }
      else {
          InputError ex("valid \"format\" missing",
                        __FILE__, __LINE__, "format", "(null)", class_desc());
          try {
              ex.elaborate()
                  << "WriteElectronGrid KeyVal ctor requires"
                  << " that \"format\" is one of \"mpqc\", "
                  << " \"gaussian_cube\", \"vtk2\" or \"mpqc_raw\""
                  << ". The requested format was \""
                  << format_ << "\"." << std::endl;
            }
          catch (...) {}
          throw ex;
        }
    }
  else {
      format_ = "mpqc";
      write_format_ = &WriteGrid::wf_mpqc;
    }
}

void
WriteGrid::run()
{
  initialize();
  
  std::ostream *out;
  if (filename_ == "-") {
      out = &(ExEnv::out0());
    }
  else {
      char buffer[256];
      label(buffer);
      ExEnv::out0() << incindent << indent << buffer
                    << " is writing its output to \"" << filename_
                    << "\" using the \"" << format_
                    << "\" format." << std::endl;
      ExEnv::out0() << decindent;
      out = new std::ofstream(filename_.c_str());
    }

  // this is where the writting operation is done, by calling one of the next few functions.
  (*this.*write_format_)(*out);

  if (filename_ == "-") {
      *out << decindent;
    }
  else {
      delete out;
    }
}

void
WriteGrid::wf_mpqc(std::ostream &out) {
  double conv = grid_->unit->to_atomic_units();
  
  char buffer[256];
  label(buffer);
  out << buffer << ":" << std::endl;
  out << incindent;
  out << indent << "unit = " << grid_->unit->string_rep() << std::endl;

  out << indent << "origin = [";
  for (int i=0; i<3; i++) out << " " << grid_->origin[i];
  out << "]" << std::endl;

  out << indent << "numx = " << grid_->numx << std::endl;
  out << indent << "axisx = [";
  for (int i=0; i<3; i++) out << " " << grid_->axisx[i];
  out << "]" << std::endl;

  out << indent << "numy = " << grid_->numy << std::endl;
  out << indent << "axisy = [";
  for (int i=0; i<3; i++) out << " " << grid_->axisy[i];
  out << "]" << std::endl;

  out << indent << "numz = " << grid_->numz << std::endl;
  out << indent << "axisz = [";
  for (int i=0; i<3; i++) out << " " << grid_->axisz[i];
  out << "]" << std::endl;

  SCVector3 pointx;
  SCVector3 pointy;
  SCVector3 pointz;
  
  for (int i=0; i<grid_->numx; i++) {
      pointx = grid_->origin + i * grid_->axisx;
      for (int j=0; j<grid_->numy; j++) {
          pointy = pointx + j * grid_->axisy;
          for (int k=0; k<grid_->numz; k++) {
              pointz = pointy + k * grid_->axisz;
              out << indent
                  << scprintf("%16.12f", calculate_value(pointz*conv))
                  << std::endl;
            }
        }
    }  
}

void
WriteGrid::wf_gaussian_cube(std::ostream &out) {
  double to_atomic = grid_->unit->to_atomic_units();
  Ref<Units> angstrom = new Units("angstrom");
  double to_angstrom = angstrom->from_atomic_units();
  Ref<Molecule> mol = get_molecule();
  
  out << "Gaussian cube file generated by MPQC." << std::endl;
  char buffer[80];
  label(buffer);
  out << buffer << std::endl;
  out << std::endl;
  
  out.fill(' ');
  out << std::fixed << std::setprecision(6);
  
  out << std::setw( 4) << mol->natom() 
      << std::setw(12) << grid_->origin[0]*to_atomic
      << std::setw(12) << grid_->origin[1]*to_atomic
      << std::setw(12) << grid_->origin[2]*to_atomic << std::endl;
  out << std::setw( 4) << grid_->numx
      << std::setw(12) << grid_->axisx[0]*to_atomic
      << std::setw(12) << grid_->axisx[1]*to_atomic
      << std::setw(12) << grid_->axisx[2]*to_atomic << std::endl;
  out << std::setw( 4) << grid_->numy
      << std::setw(12) << grid_->axisy[0]*to_atomic
      << std::setw(12) << grid_->axisy[1]*to_atomic
      << std::setw(12) << grid_->axisy[2]*to_atomic << std::endl;
  out << std::setw( 4) << grid_->numz
      << std::setw(12) << grid_->axisz[0]*to_atomic
      << std::setw(12) << grid_->axisz[1]*to_atomic
      << std::setw(12) << grid_->axisz[2]*to_atomic;
      
  for (int atom=0; atom<mol->natom(); atom++) {
      out << std::endl
          << std::setw( 4) << mol->Z(atom)
          << std::setw(12) << 0.0  // this value is expected, but has no use.
          << std::setw(12) << mol->r(atom, 0)
          << std::setw(12) << mol->r(atom, 1)
          << std::setw(12) << mol->r(atom, 2);
    }
    
  SCVector3 pointx;
  SCVector3 pointy;
  SCVector3 pointz;
  
  out << std::scientific << std::uppercase << std::setprecision(5);
  for (int i=0; i<grid_->numx; i++) {
      pointx = grid_->origin + i * grid_->axisx;
      for (int j=0; j<grid_->numy; j++) {
          pointy = pointx + j * grid_->axisy;
          for (int k=0; k<grid_->numz; k++) {
              if (k%6==0) out << std::endl;
              pointz = pointy + k * grid_->axisz;
              out << setw(13)
                  << calculate_value(pointz*to_atomic);
            }
        }
    }  
}

void
WriteGrid::wf_vtk2(std::ostream &out) {
  double to_atomic = grid_->unit->to_atomic_units();

  SCVector3 pointx;
  SCVector3 pointy;
  SCVector3 pointz;
  
  char buffer[256];
  label(buffer);
  int num = grid_-> numx * grid_-> numy * grid_-> numz;

  out << "# vtk DataFile Version 2.0" << std::endl;
  out << "cube file: " << buffer << std::endl;
  out << "ASCII" << std::endl;
  out << "DATASET STRUCTURED_GRID" << std::endl;
  out << "DIMENSIONS " << grid_-> numx << " " << grid_-> numy 
      << " " << grid_-> numz << std::endl;
  out << "POINTS " << num << " float" << std::endl;
  
  for (int i=0; i<grid_->numx; i++) {
      pointx = grid_->origin + i * grid_->axisx;
      for (int j=0; j<grid_->numy; j++) {
          pointy = pointx + j * grid_->axisy;
          for (int k=0; k<grid_->numz; k++) {
              pointz = pointy + k * grid_->axisz;
              out << pointz[0] << " " << pointz[1] << " "
                  << pointz[2] << std::endl;
            }
        }
    }
      
  out << "POINT_DATA " << num << std::endl;
  out << "SCALARS " << buffer << " float 1" << std::endl;
  out << "LOOKUP_TABLE default" << std::endl;
  
  out << std::scientific << std::uppercase << std::setprecision(5);
  for (int i=0; i<grid_->numx; i++) {
      pointx = grid_->origin + i * grid_->axisx;
      for (int j=0; j<grid_->numy; j++) {
          pointy = pointx + j * grid_->axisy;
          for (int k=0; k<grid_->numz; k++) {
              pointz = pointy + k * grid_->axisz;
              out << calculate_value(pointz*to_atomic) << std::endl;
            }
        }
    }  
}

void
WriteGrid::wf_mpqc_raw(std::ostream &out) {
  double to_atomic = grid_->unit->to_atomic_units();

  SCVector3 pointx;
  SCVector3 pointy;
  SCVector3 pointz;
  
  char buffer[256];
  label(buffer);
  int num = grid_-> numx * grid_-> numy * grid_-> numz;

  out << "# MPQC raw grid data (atomic units)" << std::endl;
  out << "# " << buffer << std::endl;
  out << "# Number of records: " << num << std::endl;
  
  for (int i=0; i<grid_->numx; i++) {
      pointx = grid_->origin + i * grid_->axisx;
      for (int j=0; j<grid_->numy; j++) {
          pointy = pointx + j * grid_->axisy;
          for (int k=0; k<grid_->numz; k++) {
              pointz = (pointy + k * grid_->axisz)*to_atomic;
              out << pointz[0] << " " 
                  << pointz[1] << " "
                  << pointz[2] << " "
                  << calculate_value(pointz) << std::endl;
            }
        }
    }
}

/////////////////////////////////////////////////////////////////////////////
// WriteVectorGrid

static ClassDesc WriteVectorGrid_cd(
    typeid(WriteVectorGrid),"WriteVectorGrid",1,
    "public Runnable");

WriteVectorGrid::WriteVectorGrid(const Ref<KeyVal> &keyval)
{
  grid_ << keyval->describedclassvalue("grid");
  if (grid_.null()) {
      InputError ex("valid \"grid\" missing",
                    __FILE__, __LINE__, "grid", "(null)", class_desc());
      try {
          ex.elaborate()
              << "WriteVectorGrid KeyVal ctor requires"
              << " that \"grid\" specifies an object"
              << " of type Grid" << std::endl;
        }
      catch (...) {}
      throw ex;
    }

  filename_ = keyval->stringvalue("filename", KeyValValuestring(""));
  if (filename_ == "")
    filename_ = SCFormIO::fileext_to_filename_string(".grid");

  if (keyval->exists("format")) {
      format_ = keyval->stringvalue("format");
      if (format_ == "gaussian_cube") {
          write_format_ = &WriteVectorGrid::wf_gaussian_cube;
        }
      else {
          InputError ex("valid \"format\" missing",
                        __FILE__, __LINE__, "format", "(null)", class_desc());
          try {
              ex.elaborate()
                  << "WriteVectorGrid KeyVal ctor requires"
                  << " that \"format\" is \"gaussian_cube\". "
                  << "The requested format was \""
                  << format_ << "\"." << std::endl;
            }
          catch (...) {}
          throw ex;
        }
    }
  else {
      format_ = "gaussian_cube";
      write_format_ = &WriteVectorGrid::wf_gaussian_cube;
    }
}



WriteVectorGrid::WriteVectorGrid(const Ref<sc::Grid> & grid,
                                 std::string gridformat,
                                 std::string gridfile) :
    grid_(grid),
    format_(gridformat),
    filename_(gridfile)
{
  if (format_ == "gaussian_cube") {
      write_format_ = &WriteVectorGrid::wf_gaussian_cube;
    }
  else {
    ProgrammingError("WriteVectorGrid: unrecognized format", __FILE__, __LINE__);
  }
  if (filename_ == "")
    filename_ = SCFormIO::fileext_to_filename_string(".grid");
}

void
WriteVectorGrid::run()
{
  initialize();

  std::ostream *out;
  if (filename_ == "-") {
      out = &(ExEnv::out0());
    }
  else {
      char buffer[256];
      label(buffer);
      ExEnv::out0() << incindent << indent << buffer
                    << " is writing its output to \"" << filename_
                    << "\" using the \"" << format_
                    << "\" format." << std::endl;
      ExEnv::out0() << decindent;
      out = new std::ofstream(filename_.c_str());
    }

  // this is where the writting operation is done, by calling one of the next few functions.
  (*this.*write_format_)(*out, this->dimension_map());
 // this->wf_gaussian_cube(*out);

  if (filename_ == "-") {
      *out << decindent;
    }
  else {
      delete out;
    }
}

void
WriteVectorGrid::wf_gaussian_cube(std::ostream &out, const DimensionMap& dmap) {
  const double to_atomic = grid_->unit->to_atomic_units();
  Ref<Units> angstrom = new Units("angstrom");
  const double to_angstrom = angstrom->from_atomic_units();
  Ref<Molecule> mol = get_molecule();
  const int nd = this->ndim();

  out << "Gaussian cube file generated by MPQC." << std::endl;
  char buffer[80];
  label(buffer);
  out << buffer << std::endl;

  out.fill(' ');
  out << std::fixed << std::setprecision(6);

  // multiple orbitals; depending on the number of orbitals, the gaussian cube format is different
<<<<<<< HEAD
  out << std::setw( 4) << ( (nd != 1 ? -1 : 1) * int(mol->natom()))
=======
  out << std::setw( 4) << ( (nd != 1 ? -1 : 1) * (int)mol->natom())
>>>>>>> 20829b84
      << std::setw(12) << grid_->origin[0]*to_atomic
      << std::setw(12) << grid_->origin[1]*to_atomic
      << std::setw(12) << grid_->origin[2]*to_atomic << std::endl;
  out << std::setw( 4) << grid_->numx
      << std::setw(12) << grid_->axisx[0]*to_atomic
      << std::setw(12) << grid_->axisx[1]*to_atomic
      << std::setw(12) << grid_->axisx[2]*to_atomic << std::endl;
  out << std::setw( 4) << grid_->numy
      << std::setw(12) << grid_->axisy[0]*to_atomic
      << std::setw(12) << grid_->axisy[1]*to_atomic
      << std::setw(12) << grid_->axisy[2]*to_atomic << std::endl;
  out << std::setw( 4) << grid_->numz
      << std::setw(12) << grid_->axisz[0]*to_atomic
      << std::setw(12) << grid_->axisz[1]*to_atomic
      << std::setw(12) << grid_->axisz[2]*to_atomic;

  for (int atom=0; atom<mol->natom(); atom++)
  {
      out << std::endl
          << std::setw( 4) << mol->Z(atom)
          << std::setw(12) << 0.0  // this value is expected, but has no use.
          << std::setw(12) << mol->r(atom, 0)
          << std::setw(12) << mol->r(atom, 1)
          << std::setw(12) << mol->r(atom, 2);
  }
  if(nd != 1)
  {
      out << std::endl;
      out << std::setw(4) << nd; // give the number of dimensions
      for (int var = 0; var < nd; ++var)
      {
          out << std::setw(6) << dmap(var);
      }
  }

  out << std::scientific << std::uppercase << std::setprecision(5);

  std::vector<SCVector3> Points;
  for (int i=0; i<grid_->numx; i++)
  {
      SCVector3 pointx = grid_->origin + i * grid_->axisx;
      for (int j=0; j<grid_->numy; j++)
      {
          SCVector3 pointy = pointx + j * grid_->axisy;
          for (int k=0; k<grid_->numz; k++)
          {
              SCVector3 pointz = pointy + k * grid_->axisz;
              Points.push_back(pointz * to_atomic);
          }
      }
  }

  std::vector<double> Vals;
  this->calculate_values(Points, Vals);
  {
      const int zperiod = grid_->numz * this->ndim();
      int npts_on_line = 0;
      for (int pt = 0; pt < Vals.size(); ++pt)
      {
          if(pt%zperiod == 0 || npts_on_line == 6) {
            out << std::endl;
            npts_on_line = 0;
          }
          out << setw(13) << Vals[pt]; npts_on_line += 1;
      }
  }
}

ptree&
WriteVectorGrid::write_xml(
    ptree& parent,
    const XMLWriter& writer
)
{
  ptree& my_tree = this->get_my_ptree(parent);
  //----------------------------------------//
  initialize();
  //----------------------------------------//
  const double to_atomic = grid_->unit->to_atomic_units();
  Ref<Units> angstrom = new Units("angstrom");
  const double to_angstrom = angstrom->from_atomic_units();
  Ref<Molecule> mol = get_molecule();
  const int nd = this->ndim();
  const int npoints = grid_->numx * grid_->numy * grid_->numz;
  //----------------------------------------//
  my_tree.put("nfunctions", nd);
  writer.insert_child(my_tree, grid_);
  //----------------------------------------//
  std::vector<SCVector3> Points;
  for (int i=0; i<grid_->numx; i++)
  {
      SCVector3 pointx = grid_->origin + i * grid_->axisx;
      for (int j=0; j<grid_->numy; j++)
      {
          SCVector3 pointy = pointx + j * grid_->axisy;
          for (int k=0; k<grid_->numz; k++)
          {
              SCVector3 pointz = pointy + k * grid_->axisz;
              Points.push_back(pointz * to_atomic);
          }
      }
  }
  //----------------------------------------//
  std::vector<double> Vals;
  this->calculate_values(Points, Vals);
  //----------------------------------------//
  for(int idim = 0; idim < nd; ++idim){
    ptree& ftree = my_tree.add_child("function", ptree());
    ftree.put("<xmlattr>.index", idim);
    double* fdata = allocate<double>(npoints);
    for(int ipoint = 0; ipoint < npoints; ++ipoint){
      fdata[ipoint] = Vals[ipoint*nd + idim];
    }
    writer.put_binary_data(
        ftree.add_child("data", ptree()),
        fdata,
        npoints
    );
  }
  //----------------------------------------//
  return my_tree;
}





/////////////////////////////////////////////////////////////////////////////

// Local Variables:
// mode: c++
// c-file-style: "CLJ"
// End:<|MERGE_RESOLUTION|>--- conflicted
+++ resolved
@@ -500,11 +500,7 @@
   out << std::fixed << std::setprecision(6);
 
   // multiple orbitals; depending on the number of orbitals, the gaussian cube format is different
-<<<<<<< HEAD
-  out << std::setw( 4) << ( (nd != 1 ? -1 : 1) * int(mol->natom()))
-=======
   out << std::setw( 4) << ( (nd != 1 ? -1 : 1) * (int)mol->natom())
->>>>>>> 20829b84
       << std::setw(12) << grid_->origin[0]*to_atomic
       << std::setw(12) << grid_->origin[1]*to_atomic
       << std::setw(12) << grid_->origin[2]*to_atomic << std::endl;
