--- conflicted
+++ resolved
@@ -12,11 +12,7 @@
     
     mark_as_advanced(ELEMENTAL_INCLUDE_DIR)
     set(ELEMENTAL_INCLUDE_DIRS ${ELEMENTAL_INCLUDE_DIR}
-<<<<<<< HEAD
-      CACHE PATH "The Elemental include path")
-=======
         CACHE PATH "The Elemental include path.")
->>>>>>> 6047bb3b
     
     if(ELEMENTAL_INCLUDE_DIRS)
         set(ELEMENTAL_FOUND TRUE)
