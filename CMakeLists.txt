--- conflicted
+++ resolved
@@ -4,7 +4,7 @@
 project (MPQC)
 
 
-option(MPQC_NEW_FEATURES "Use new MPQC features (requires C++11)" OFF)
+option(MPQC_NEW_FEATURES "Use new MPQC features (requires C++11)" ON)
 option(OPENMP "Enable OpenMP" ON)
 
 
@@ -77,27 +77,6 @@
   void *__restrict__ ptr;
   }" HAVE_CXX___RESTRICT__)
 
-<<<<<<< HEAD
-
-option(MPQC_NEW_FEATURES "Use new MPQC features (requires C++11)" ON)
-if (MPQC_NEW_FEATURES)
-  add_definitions(-DMPQC_NEW_FEATURES)
-  # C++11 flag
-  CHECK_CXX_ACCEPTS_FLAG("-std=c++0x" CXX_FLAG_CXX0X)
-  CHECK_CXX_ACCEPTS_FLAG("-std=c++11" CXX_FLAG_CXX11)
-
-  if (CXX_FLAG_CXX0X)
-    set(CMAKE_CXX_FLAGS "-std=c++0x ${CMAKE_CXX_FLAGS}")
-    MESSAGE(STATUS "C++11 flag: -std=c++0x")
-  elseif(CXX_FLAG_CXX11)
-    set(CMAKE_CXX_FLAGS "-std=c++11 ${CMAKE_CXX_FLAGS}")
-    MESSAGE(STATUS "C++11 flag: -std=c++11")
-  endif()
-
-endif(MPQC_NEW_FEATURES)
-
-=======
->>>>>>> 326d5fda
 # C++11 features
 CHECK_CXX_SOURCE_COMPILES("
     int main() {
@@ -266,7 +245,6 @@
   else()
     set(HAVE_MPI TRUE)
     set(CMAKE_EXE_LINKER_FLAGS "${CMAKE_EXE_LINKER_FLAGS} ${MPI_LINKER_FLAGS}")
-    set(LIBRARIES "${LIBRARIES};${MPI_LIBRARIES}")
     include_directories(${MPI_INCLUDE_PATH})
     message(STATUS "MPI_LIBRARIES: ${MPI_LIBRARIES}")
     message(STATUS "MPI_LINKER_FLAGS: ${MPI_LINKER_FLAGS}")
@@ -279,6 +257,9 @@
 find_package(PAPI)
 if (PAPI_FOUND)
   set(HAVE_PAPI TRUE)
+  include_directories(${PAPI_INCLUDE_DIRS})
+else()
+  set(PAPI_LIBRARIES "")
 endif()
 
 # external dependencies
@@ -297,22 +278,17 @@
 )
 
 # libraries
-<<<<<<< HEAD
-set(LINK_LIBRARIES "")
-if (HAVE_LIBINT2)
-  list(APPEND LINK_LIBRARIES ${LIBINT2_LIBRARY})
-endif()
+set(LINK_LIBRARIES)
 list(APPEND LINK_LIBRARIES ${LIBRYSQ_LIBRARY})
-=======
-set(LINK_LIBRARIES)
 list(APPEND LINK_LIBRARIES ${LIBINT2_LIBRARY})
 list(APPEND LINK_LIBRARIES ${MADNESS_LIBRARIES})
->>>>>>> 326d5fda
 list(APPEND LINK_LIBRARIES ${Boost_LIBRARIES})
 list(APPEND LINK_LIBRARIES ${LAPACK_LIBRARIES})
 list(APPEND LINK_LIBRARIES ${BLAS_LIBRARIES})
 list(APPEND LINK_LIBRARIES ${PYTHON_LIBRARIES})
 list(APPEND LINK_LIBRARIES ${HDF5_LIBRARIES})
+list(APPEND LINK_LIBRARIES ${MPI_LIBRARIES})
+list(APPEND LINK_LIBRARIES ${PAPI_LIBRARIES})
 list(APPEND LINK_LIBRARIES ${LIBRARIES})
 list(APPEND LINK_LIBRARIES ${CMAKE_DL_LIBS})
 
