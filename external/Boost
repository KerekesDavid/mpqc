--- conflicted
+++ resolved
@@ -8,15 +8,9 @@
 
 if (DEFINED BOOST)
 
-<<<<<<< HEAD
-  set(Boost_USE_STATIC_LIBS        ON)
-  set(Boost_USE_MULTITHREADED      ON)
-  #set(Boost_USE_STATIC_RUNTIME    OFF)
-=======
   set(Boost_USE_STATIC_LIBS OFF)
   #set(Boost_USE_MULTITHREADED OFF)
   #set(Boost_USE_STATIC_RUNTIME OFF)
->>>>>>> 3aedfdff
 
   set(BOOST_ROOT ${BOOST})
   set(Boost_NO_SYSTEM_PATHS TRUE)
