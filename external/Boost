--- conflicted
+++ resolved
@@ -77,13 +77,9 @@
     set(BOOST_TOOLSET intel)
   endif()
 
-<<<<<<< HEAD
-  set(BOOST_CONFIG "using ${BOOST_TOOLSET} : : ${CMAKE_CXX_COMPILER} : ${CMAKE_CXX_FLAGS} ;\n")
-=======
   set(BOOST_CONFIG "using ${BOOST_TOOLSET} : : ${CMAKE_CXX_COMPILER} : 
                     <cxxflags>\"${CMAKE_CXX_FLAGS}\"
                     <linkflags>\"${CMAKE_CXX_FLAGS}\" ;\n")
->>>>>>> 391d1fd4
 
   if (EXISTS ${EXTERNAL_BUILD_DIR}/boost/user-config.jam)
     file(READ ${EXTERNAL_BUILD_DIR}/boost/user-config.jam BOOST_CONFIG_JAM)
