--- conflicted
+++ resolved
@@ -101,50 +101,22 @@
     set (libraries "${libraries},test")
   endif()
 
-<<<<<<< HEAD
-  #Check for clang 3.4 
-  set(SAFE_CMAKE_REQUIRED_FLAGS "${CMAKE_REQUIRED_FLAGS}")
-  set(CMAKE_REQUIRED_FLAGS "-Werror")
-  CHECK_CXX_SOURCE_COMPILES(
-    "
-    int main(){
-      register int i = 0; 
-      return 0;
-    }
-    " USING_CLANG34)
-  set(CMAKE_REQUIRE_FLAGS "${SAFE_CMAKE_REQUIRED_FLAGS}")
-  if(NOT USING_CLANG34)
-    message(STATUS "Using clang 3.4 will patch boost")
-  endif()
-
-  # we do have clang 3.4
-  if(NOT USING_CLANG34)
-=======
   # Check for apple clang 5.1
   execute_process( COMMAND ${CMAKE_CXX_COMPILER} --version OUTPUT_VARIABLE clang_full_version_string )
   string(REGEX MATCH "Apple LLVM version 5.1" APPLECLANG_NEEDS_BOOST_PATCH ${clang_full_version_string})
   if(APPLECLANG_NEEDS_BOOST_PATCH)
     message(STATUS "Detected Apple Clang 5.1, will patch boost")
     
->>>>>>> 1ff116a0
     ExternalProject_Add(
       boost
       PREFIX ${EXTERNAL_BUILD_DIR}/boost
       URL ${BOOST_URL}
       URL_HASH ${BOOST_URL_HASH}
-<<<<<<< HEAD
-    #-----Patch for clang 3.4--------
-      UPDATE_COMMAND ""
-      PATCH_COMMAND cp ${PROJECT_SOURCE_DIR}/external/cas128strong.hpp ${EXTERNAL_BUILD_DIR}/boost/src/boost/boost/atomic/detail/ && 
-      PATCH_COMMAND cp ${PROJECT_SOURCE_DIR}/external/gcc-atomic.hpp ${EXTERNAL_BUILD_DIR}/boost/src/boost/boost/atomic/detail/
-    #------------
-=======
     # -----Patch for clang 3.4 --------
       UPDATE_COMMAND ""
       PATCH_COMMAND cp ${PROJECT_SOURCE_DIR}/external/patch/boost_clang34_cas128strong.hpp ${EXTERNAL_BUILD_DIR}/boost/src/boost/boost/atomic/detail/cas128strong.hpp && 
       PATCH_COMMAND cp ${PROJECT_SOURCE_DIR}/external/patch/boost_clang34_gcc-atomic.hpp ${EXTERNAL_BUILD_DIR}/boost/src/boost/boost/atomic/detail/gcc-atomic.hpp
     # ------------
->>>>>>> 1ff116a0
       BUILD_IN_SOURCE 1
       CONFIGURE_COMMAND ./bootstrap.sh --with-libraries=${libraries}
       BUILD_COMMAND ./b2 --user-config=${EXTERNAL_BUILD_DIR}/boost/user-config.jam
@@ -152,14 +124,7 @@
       --link=static
       INSTALL_COMMAND ""
       )
-<<<<<<< HEAD
-  endif()
-  
-  # We do not have clang 3.4
-  if(USING_CLANG34)
-=======
   else(APPLECLANG_NEEDS_BOOST_PATCH)
->>>>>>> 1ff116a0
     ExternalProject_Add(
       boost
       PREFIX ${EXTERNAL_BUILD_DIR}/boost
@@ -172,11 +137,7 @@
       --link=static
       INSTALL_COMMAND ""
       )
-<<<<<<< HEAD
-  endif()
-=======
   endif(APPLECLANG_NEEDS_BOOST_PATCH)
->>>>>>> 1ff116a0
 
 
   add_dependencies(External boost)
