# -*- mode: cmake -*-

###################
# Find MADNESS
###################


find_package(Madness)

if(MADNESS_FOUND)
  set(MADNESS_LIBRARIES "")
  foreach (_lib MADworld MADtensor MADlinalg MADmisc MADmra MADtinyxml MADmuparser)
    set(_libpath _libpath-NOTFOUND)
    find_library(_libpath ${_lib} HINT 
      "${MADNESS_DIR}/lib" 
      "${TILEDARRAY_DIR}/lib"
    )
    message(STATUS "Found ${_lib}: ${_libpath}")
    if (_libpath)
      list(APPEND MADNESS_LIBRARIES ${_libpath})
    endif()
  endforeach()

  if (MADNESS_LIBRARIES)
  
    # sanity check: try compiling a simple program
    list(APPEND CMAKE_REQUIRED_INCLUDES ${MADNESS_INCLUDE_DIRS})
    list(APPEND CMAKE_REQUIRED_LIBRARIES ${MADNESS_LIBRARIES})
    if(MPQC_HAS_ELEMENTAL)
      list(APPEND CMAKE_REQUIRED_INCLUDES ${ELEMENTAL_INCLUDE_DIRS})
      list(APPEND CMAKE_REQUIRED_LIBRARIES ${ELEMENTAL_LIBRARIES})
    endif(MPQC_HAS_ELEMENTAL)
    CHECK_CXX_SOURCE_COMPILES(
      "
      #include <world/world.h>
      
      #ifndef MADNESS_HAS_ELEMENTAL
      # error \"MADNESS was not compiled with support for Elemental\"
      #endif
      
      int main(int argc, char** argv) {
        madness::World& world = madness::initialize(argc, argv);
        return 0;
      }
      "  MADNESS_COMPILES)
    if (NOT MADNESS_COMPILES)
      message(FATAL_ERROR "Could not compile MADNESS test program")
    endif()
    
    # check that MADNESS BLAS/LAPACK interface width agrees with what MPQC assumed
    set(CMAKE_REQUIRED_DEFINITIONS "-DF77_INTEGER_WIDTH=${F77_INTEGER_WIDTH}")
    CHECK_CXX_SOURCE_COMPILES(
      "
      #include <madness_config.h>
      #if MADNESS_FORTRAN_DEFAULT_INTEGER_SIZE != F77_INTEGER_WIDTH
      # error \"MADNESS FORTRAN integer width differs from that of MPQC\"
      #endif
      int main(int argc, char** argv) {
        return 0;
      }
      "  MADNESS_FORTRAN_INTEGER_WIDTH_COMPATIBLE)
    if (NOT MADNESS_FORTRAN_INTEGER_WIDTH_COMPATIBLE)
      if (${F77_INTEGER_WIDTH} STREQUAL 8)
        message(FATAL_ERROR "MADNESS default FORTRAN integer width does not match that of MPQC. You need to omit --integer8 configure flag.")
      else()
        message(FATAL_ERROR "MADNESS default FORTRAN integer width does not match that of MPQC. You need to add --integer8 configure flag.")
      endif()
    endif()
      
    set(HAVE_MADNESS TRUE)
    message(STATUS "Found MADNESS:")
    message(STATUS "\tMADNESS_LIBRARIES=${MADNESS_LIBRARIES}")
    message(STATUS "\tMADNESS_INCLUDE_DIR=${MADNESS_INCLUDE_DIRS}")
    include_directories(${MADNESS_INCLUDE_DIRS})
  else(MADNESS_LIBRARIES)
    message(FATAL_ERROR " Could not find MADNESS Libraries. "
      "MADNESS_LIBRARY_DIRS = ${MADNESS_LIBRARY_DIRS}")
  endif(MADNESS_LIBRARIES)

else(MADNESS_FOUND)
  message(FATAL_ERROR "Could not find madness_config.h")
endif(MADNESS_FOUND)

###################
# Find TiledArray
###################

<<<<<<< HEAD
find_path(TiledArray_INCLUDE_DIR tiledarray.h)

if (TiledArray_INCLUDE_DIR)
=======
find_package(TiledArray)
>>>>>>> 866be9bc

if (TILEDARRAY_FOUND)
  # sanity check: try compiling a simple program
  list(APPEND CMAKE_REQUIRED_INCLUDES ${TILEDARRAY_INCLUDE_DIRS})
  CHECK_CXX_SOURCE_COMPILES(
    "
    #include <tiledarray.h>
    int main(int argc, char** argv) {
      madness::World& world = madness::initialize(argc, argv);
      std::vector<TiledArray::TiledRange1> tile_ranges;
      size_t tile_bounds[] = {0, 3, 7}; // 2 tiles; N.B. double square brackets due to autoconf madness
      const size_t ntiles = sizeof(tile_bounds)/sizeof(size_t) - 1;
      tile_ranges.push_back(TiledArray::TiledRange1(tile_bounds, tile_bounds+ntiles));
      tile_ranges.push_back(TiledArray::TiledRange1(tile_bounds, tile_bounds+ntiles));
      TiledArray::TiledRange trange_2d(tile_ranges.begin(), tile_ranges.end());
      TiledArray::Array<double,2> array_2d(world, trange_2d);
      TiledArray::Array<double,2> array_2d_tr(array_2d.get_world(), array_2d.trange());
      array_2d_tr(\"i,j\") = array_2d(\"j,i\");
      return 0;
    }
    "  TILEDARRAY_COMPILES)
  
  if (NOT TILEDARRAY_COMPILES)
    message(FATAL_ERROR "Could not compile TiledArray test program")
  endif()

  if(ELEMENTAL_LIBRARIES)
    # sanity check try to compile a TiledArray+Elemental program
    list(APPEND CMAKE_REQUIRED_INCLUDES ${ELEMENTAL_INCLUDE_DIR})
    list(APPEND CMAKE_REQUIRED_LIBRARIES ${ELEMENTAL_LIBRARIES})
    CHECK_CXX_SOURCE_COMPILES(
      "
      #include <tiled_array.h>
      
      #ifndef TILEDARRAY_HAS_ELEMENTAL
      # error \"TiledArray was not compiled with Elemental support\"
      #endif
      
      int main(int argc, char** argv){
        madness::World& world = madness::initialize(argc, argv);
        elem::DistMatrix<double> matrix(elem::DefaultGrid());
        return 0;
      }
      " TILEDARRAY_ELEM_COMPILES)
      
      IF(NOT TILEDARRAY_ELEM_COMPILES)
        message(FATAL_ERROR  "Could not compile TiledArray with Elemental")
      ENDIF(NOT TILEDARRAY_ELEM_COMPILES)
   ENDIF(ELEMENTAL_LIBRARIES)
      

  set(MPQC_HAS_TILEDARRAY TRUE)
  message(STATUS "Found TiledArray:")
  message(STATUS "\tTiledArray_INCLUDE_DIR=${TILEDARRAY_INCLUDE_DIRS}")
  include_directories(${TILEDARRAY_INCLUDE_DIRS})
else(TILEDARRAY_FOUND)
  message(FATAL_ERROR " Could not find tiledarray")
endif(TILEDARRAY_FOUND)
<|MERGE_RESOLUTION|>--- conflicted
+++ resolved
@@ -85,20 +85,14 @@
 # Find TiledArray
 ###################
 
-<<<<<<< HEAD
-find_path(TiledArray_INCLUDE_DIR tiledarray.h)
-
-if (TiledArray_INCLUDE_DIR)
-=======
 find_package(TiledArray)
->>>>>>> 866be9bc
 
 if (TILEDARRAY_FOUND)
   # sanity check: try compiling a simple program
   list(APPEND CMAKE_REQUIRED_INCLUDES ${TILEDARRAY_INCLUDE_DIRS})
   CHECK_CXX_SOURCE_COMPILES(
     "
-    #include <tiledarray.h>
+    #include <tiled_array.h>
     int main(int argc, char** argv) {
       madness::World& world = madness::initialize(argc, argv);
       std::vector<TiledArray::TiledRange1> tile_ranges;
